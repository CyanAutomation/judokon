# QA Report for `src/pages/battleCLI.html` - Revised

This report has been revised based on a detailed code review. Each issue has been investigated, and the findings and fix plans have been updated.

---

## 1. Win target setting does not persist or apply properly

- **Steps to reproduce:**
  1.  On the Round 0 settings panel, change the “Win target” dropdown to 3 or 10.
  2.  Start the match by selecting a stat or pressing Enter.
  3.  Observe that the header still shows “Round 0 Target: 10” and the scoreboard resets to default “to 5” target; the setting reverts to 5 on reload.

<<<<<<< HEAD
*   **Finding:**
    > The report is **inaccurate**. `restorePointsToWin` in `src/pages/battleCLI/init.js` pulls the saved target from `localStorage`, syncs the dropdown, and calls `updateRoundHeader` so the CLI header mirrors the engine-provided target. The HTML (`battleCLI.html`) no longer hardcodes a default value, and the CLI scoreboard remains visible and up to date.

*   **Severity:** None
=======
- **Finding:**

  > The report is **accurate**. The root cause is twofold: 1) The initial win target is hardcoded in `battleCLI.html` instead of being dynamically set from `localStorage`. 2) The CLI-specific round display is incorrectly hidden in favor of a shared scoreboard component that is not updated with the win target.

- **Severity:** High
>>>>>>> 73ab0f57

---

## 2. Verbose/observability mode missing

- **Steps to reproduce:**
  1.  Enable the “Verbose” checkbox in the settings panel or load the page with `?cliVerbose=1`.
  2.  Play several rounds.
  3.  No log pane appears; there is no display of timestamps or state transitions.

- **Finding:**

<<<<<<< HEAD
*   **Finding:**
    > The report is **inaccurate**. Enabling `cliVerbose` (either via checkbox or query param) toggles `#cli-verbose-section` through `setupFlags` and `logStateChange` appends timestamped entries to `#cli-verbose-log`, so the transcript renders at the bottom of the CLI. The output may simply be easy to overlook without an additional visual cue.
=======
  > The report is **inaccurate**. The verbose log functionality is implemented. When enabled, it appears at the bottom of the page and correctly logs timestamped state transitions and other debug information. The issue may be that it's not obvious where to look for the output.
>>>>>>> 73ab0f57

- **Severity:** Low

---

## 3. ESC does not close the help overlay

- **Steps to reproduce:**
  1.  During a round, press `H` to open the help overlay.
  2.  Press `Esc`.
  3.  Instead of closing, a hint “Invalid key, press H for help” appears and the overlay remains open.

<<<<<<< HEAD
*   **Finding:**
    > The report is **partially accurate**. The shortcuts overlay registers with the shared modal manager (`registerModal` in `src/helpers/modalManager.js`), so pressing Escape does close it. The confusion stems from `onKeyDown` in `src/pages/battleCLI/events.js` letting the key fall through to the countdown error path, which surfaces the “Invalid key” message even though the overlay dismisses.

*   **Severity:** Low
=======
- **Finding:**

  > The report is **accurate**. The `onKeyDown` event handler in `src/pages/battleCLI/events.js` incorrectly intercepts the `Esc` key press and prevents it from being handled by the modal manager.

- **Severity:** Medium
>>>>>>> 73ab0f57

---

## 4. Help overlay does not pause timer

- **Steps to reproduce:**
  - Press `H` during a round to view the help panel. The round timer continues counting down in the background.

- **Finding:**

<<<<<<< HEAD
*   **Finding:**
    > The report is **inaccurate**. `showCliShortcuts` and `hideCliShortcuts` in `src/pages/battleCLI/init.js` call `pauseTimers`/`resumeTimers`, so opening the overlay halts both selection and cooldown timers until it closes. This behaviour matches the current implementation, so the prior observation is outdated.
=======
  > The report is **inaccurate**. The code correctly pauses the timer when the help overlay is opened and resumes it when closed. This functionality is handled in `src/pages/battleCLI/init.js` within the `showCliShortcuts` and `hideCliShortcuts` functions. The report is likely outdated.
>>>>>>> 73ab0f57

- **Severity:** None

---

## 5. No warning colour change as timer approaches expiry

- **Steps to reproduce:**
  - The PRD lists a warning colour (#ffcc00) for the timer when nearly expired. In testing, the timer remained a consistent colour and did not change to warn the player.

<<<<<<< HEAD
*   **Finding:**
    > The report is **inaccurate**. `applyCountdownText` inside `startSelectionCountdown` (`src/pages/battleCLI/init.js`) sets the countdown colour to `#ffcc00` whenever fewer than five seconds remain and clears the inline style otherwise. The warning state is already implemented.

*   **Severity:** None
=======
- **Finding:**

  > The report is **accurate**. The timer update logic in `startSelectionCountdown` within `src/pages/battleCLI/init.js` is missing the color change feature.

- **Severity:** Low
>>>>>>> 73ab0f57

---

## 6. Settings interaction automatically starts match

- **Steps to reproduce:**
  - Interacting with the settings dropdown or seed input instantly starts the round. There is no separate “start match” action, making it easy to start accidentally while adjusting settings.

- **Finding:**

<<<<<<< HEAD
*   **Finding:**
    > The report is **inaccurate**. `restorePointsToWin` shows a confirmation modal before calling `resetMatch`, and `initSeed` simply stores the seed without dispatching `startClicked`. A match only starts when the player submits via Enter or space.
=======
  > The report is **inaccurate**. Changing the win target prompts for confirmation before resetting the match, and changing the seed does not start the match. The match is started by pressing "Enter" in the initial state.
>>>>>>> 73ab0f57

- **Severity:** None

---

## 7. Accessibility for screen‑readers unverified

- **Status:**

  > The report is **partially accurate**. The code includes `aria-live` attributes on important elements like the round message and countdown timer. However, a full accessibility audit is still recommended to ensure compliance.

- **Severity:** Medium

---

## Improvement Opportunities

- **Fix Win Target Persistence:**
  1.  In `src/pages/battleCLI.html`, remove the `selected` attribute from the `<option value="5" selected>`.
  2.  In `src/pages/battleCLI.html`, clear the hardcoded text from `<div id="cli-round">Round 0 Target: 10</div>` to be `<div id="cli-round"></div>`.
  3.  In `src/pages/battleCLI/init.js`, remove the lines `if (cliRound) cliRound.style.display = "none";` and `if (cliScore) cliScore.style.display = "none";` to ensure the CLI's native scoreboard is used.
  4.  In `src/pages/battleCLI/dom.js`, ensure the `updateRoundHeader` function correctly formats the round and target, which it already does.

- **Fix ESC Key Handling:**
  - In `src/pages/battleCLI/events.js`, modify the `shouldProcessKey` function to allow the `Escape` key to be processed by the modal manager. A simple fix is to remove the `if (key === 'escape') return false;` check and let the event bubble up.

- **Add Timer Warning Color:**
  - In `src/pages/battleCLI/init.js`, modify the `applyCountdownText` function inside `startSelectionCountdown` to check the remaining time. If it's below 5 seconds, add a class to the countdown element to change its color.

- **Improve Verbose Log:**
  - While functional, the verbose log could be enhanced by capturing more `console.log` statements from the application. This can be achieved by wrapping `console.log` and redirecting the output to the verbose log when enabled.

- **Add Test Hooks:**
  - In `src/pages/battleCLI.html`, add the following IDs to the specified elements for better testability:
    - `cli-root`: `id="cli-root"` (already present)
    - `cli-countdown`: `id="cli-countdown"` (already present)
    - `round-message`: `id="round-message"` (already present)
    - `cli-stats`: `id="cli-stats"` (already present)

- **Full Accessibility Audit:**
  - Conduct a full accessibility audit using screen reader tools to verify that all interactions and announcements are WCAG compliant.<|MERGE_RESOLUTION|>--- conflicted
+++ resolved
@@ -11,18 +11,10 @@
   2.  Start the match by selecting a stat or pressing Enter.
   3.  Observe that the header still shows “Round 0 Target: 10” and the scoreboard resets to default “to 5” target; the setting reverts to 5 on reload.
 
-<<<<<<< HEAD
 *   **Finding:**
     > The report is **inaccurate**. `restorePointsToWin` in `src/pages/battleCLI/init.js` pulls the saved target from `localStorage`, syncs the dropdown, and calls `updateRoundHeader` so the CLI header mirrors the engine-provided target. The HTML (`battleCLI.html`) no longer hardcodes a default value, and the CLI scoreboard remains visible and up to date.
 
 *   **Severity:** None
-=======
-- **Finding:**
-
-  > The report is **accurate**. The root cause is twofold: 1) The initial win target is hardcoded in `battleCLI.html` instead of being dynamically set from `localStorage`. 2) The CLI-specific round display is incorrectly hidden in favor of a shared scoreboard component that is not updated with the win target.
-
-- **Severity:** High
->>>>>>> 73ab0f57
 
 ---
 
@@ -33,14 +25,8 @@
   2.  Play several rounds.
   3.  No log pane appears; there is no display of timestamps or state transitions.
 
-- **Finding:**
-
-<<<<<<< HEAD
 *   **Finding:**
     > The report is **inaccurate**. Enabling `cliVerbose` (either via checkbox or query param) toggles `#cli-verbose-section` through `setupFlags` and `logStateChange` appends timestamped entries to `#cli-verbose-log`, so the transcript renders at the bottom of the CLI. The output may simply be easy to overlook without an additional visual cue.
-=======
-  > The report is **inaccurate**. The verbose log functionality is implemented. When enabled, it appears at the bottom of the page and correctly logs timestamped state transitions and other debug information. The issue may be that it's not obvious where to look for the output.
->>>>>>> 73ab0f57
 
 - **Severity:** Low
 
@@ -53,18 +39,10 @@
   2.  Press `Esc`.
   3.  Instead of closing, a hint “Invalid key, press H for help” appears and the overlay remains open.
 
-<<<<<<< HEAD
 *   **Finding:**
     > The report is **partially accurate**. The shortcuts overlay registers with the shared modal manager (`registerModal` in `src/helpers/modalManager.js`), so pressing Escape does close it. The confusion stems from `onKeyDown` in `src/pages/battleCLI/events.js` letting the key fall through to the countdown error path, which surfaces the “Invalid key” message even though the overlay dismisses.
 
 *   **Severity:** Low
-=======
-- **Finding:**
-
-  > The report is **accurate**. The `onKeyDown` event handler in `src/pages/battleCLI/events.js` incorrectly intercepts the `Esc` key press and prevents it from being handled by the modal manager.
-
-- **Severity:** Medium
->>>>>>> 73ab0f57
 
 ---
 
@@ -73,14 +51,8 @@
 - **Steps to reproduce:**
   - Press `H` during a round to view the help panel. The round timer continues counting down in the background.
 
-- **Finding:**
-
-<<<<<<< HEAD
 *   **Finding:**
     > The report is **inaccurate**. `showCliShortcuts` and `hideCliShortcuts` in `src/pages/battleCLI/init.js` call `pauseTimers`/`resumeTimers`, so opening the overlay halts both selection and cooldown timers until it closes. This behaviour matches the current implementation, so the prior observation is outdated.
-=======
-  > The report is **inaccurate**. The code correctly pauses the timer when the help overlay is opened and resumes it when closed. This functionality is handled in `src/pages/battleCLI/init.js` within the `showCliShortcuts` and `hideCliShortcuts` functions. The report is likely outdated.
->>>>>>> 73ab0f57
 
 - **Severity:** None
 
@@ -91,18 +63,10 @@
 - **Steps to reproduce:**
   - The PRD lists a warning colour (#ffcc00) for the timer when nearly expired. In testing, the timer remained a consistent colour and did not change to warn the player.
 
-<<<<<<< HEAD
 *   **Finding:**
     > The report is **inaccurate**. `applyCountdownText` inside `startSelectionCountdown` (`src/pages/battleCLI/init.js`) sets the countdown colour to `#ffcc00` whenever fewer than five seconds remain and clears the inline style otherwise. The warning state is already implemented.
 
 *   **Severity:** None
-=======
-- **Finding:**
-
-  > The report is **accurate**. The timer update logic in `startSelectionCountdown` within `src/pages/battleCLI/init.js` is missing the color change feature.
-
-- **Severity:** Low
->>>>>>> 73ab0f57
 
 ---
 
@@ -111,14 +75,8 @@
 - **Steps to reproduce:**
   - Interacting with the settings dropdown or seed input instantly starts the round. There is no separate “start match” action, making it easy to start accidentally while adjusting settings.
 
-- **Finding:**
-
-<<<<<<< HEAD
 *   **Finding:**
     > The report is **inaccurate**. `restorePointsToWin` shows a confirmation modal before calling `resetMatch`, and `initSeed` simply stores the seed without dispatching `startClicked`. A match only starts when the player submits via Enter or space.
-=======
-  > The report is **inaccurate**. Changing the win target prompts for confirmation before resetting the match, and changing the seed does not start the match. The match is started by pressing "Enter" in the initial state.
->>>>>>> 73ab0f57
 
 - **Severity:** None
 
@@ -158,5 +116,5 @@
     - `round-message`: `id="round-message"` (already present)
     - `cli-stats`: `id="cli-stats"` (already present)
 
-- **Full Accessibility Audit:**
-  - Conduct a full accessibility audit using screen reader tools to verify that all interactions and announcements are WCAG compliant.+*   **Full Accessibility Audit:**
+    *   Conduct a full accessibility audit using screen reader tools to verify that all interactions and announcements are WCAG compliant.