--- conflicted
+++ resolved
@@ -1,12 +1,8 @@
 import { test, expect } from "@playwright/test";
 
-<<<<<<< HEAD
 // locator for the country dropdown label in carouselJudoka.html
 const FILTER_BY_COUNTRY_LOCATOR = /^Filter by Country:$/i;
-=======
-// constant for locating the country dropdown
-const FILTER_BY_COUNTRY_LOCATOR = /filter judoka by country/i;
->>>>>>> 8caea30c
+
 
 test.describe("Browse Judoka screen", () => {
   test.beforeEach(async ({ page }) => {
