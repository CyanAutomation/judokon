--- conflicted
+++ resolved
@@ -6,22 +6,14 @@
   });
 
   test("essential elements visible", async ({ page }) => {
-<<<<<<< HEAD
     await page.waitForSelector("#draw-card-btn");
     await expect(page.getByRole("button", { name: /draw card/i })).toBeVisible();
-=======
-    await expect(page.getByRole("button", { name: /draw.*?random.*?card/i })).toBeVisible();
->>>>>>> b5841771
     await expect(page.getByRole("navigation")).toBeVisible();
   });
 
   test("battle link navigates", async ({ page }) => {
-<<<<<<< HEAD
     await page.waitForSelector('a[href="battleJudoka.html"]');
     await page.getByRole("link", { name: /battle!/i }).click();
-=======
-    await page.getByRole("link", { name: /Battle Mode/i }).click();
->>>>>>> b5841771
     await expect(page).toHaveURL(/battleJudoka\.html/);
   });
 
@@ -31,12 +23,8 @@
   });
 
   test("draw button has label", async ({ page }) => {
-<<<<<<< HEAD
     await page.waitForSelector("#draw-card-btn");
     const btn = page.getByRole("button", { name: /draw card/i });
-=======
-    const btn = page.getByRole("button", { name: /draw a random card/i });
->>>>>>> b5841771
     await expect(btn).toHaveAttribute("aria-label", /draw a random card/i);
 
     // Simulate a change in the button's display text
