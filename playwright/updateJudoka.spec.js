import { test, expect } from "@playwright/test";

test.describe("Update Judoka page", () => {
  test.beforeEach(async ({ page }) => {
    await page.goto("/src/pages/updateJudoka.html");
  });

  test("page loads", async ({ page }) => {
    await expect(page).toHaveTitle(/Ju-Do-Kon!/i);
  });

  test("essential elements visible", async ({ page }) => {
    await expect(page.getByRole("navigation")).toBeVisible();
    await expect(page.getByRole("img", { name: "JU-DO-KON! Logo" })).toBeVisible();
    await expect(page.getByRole("link", { name: /view judoka/i })).toBeVisible();
    await expect(page.getByRole("link", { name: /update judoka/i })).toBeVisible();
    await expect(page.getByRole("link", { name: /classic battle/i })).toBeVisible();
  });

  test.skip("navigation links work", async ({ page }) => {
    await page.getByRole("link", { name: /view judoka/i }).click();
    await expect(page).toHaveURL(/randomJudoka\.html/);
    await page.goBack({ waitUntil: "load" });
    await page.getByRole("link", { name: /update judoka/i }).click();
    await expect(page).toHaveURL(/updateJudoka\.html/);
<<<<<<< HEAD
    await page.goBack({ waitUntil: "load" });
    await page.getByRole("link", { name: "Battle!" }).click();
    await expect(page).toHaveURL(/battleJudoka\.html/);
=======
    await page.goBack();
    const battleLink = page.locator('a[href="battleJudoka.html"]');
    await expect(battleLink).toHaveCount(1);
>>>>>>> 7137e44a
  });
});<|MERGE_RESOLUTION|>--- conflicted
+++ resolved
@@ -23,14 +23,8 @@
     await page.goBack({ waitUntil: "load" });
     await page.getByRole("link", { name: /update judoka/i }).click();
     await expect(page).toHaveURL(/updateJudoka\.html/);
-<<<<<<< HEAD
     await page.goBack({ waitUntil: "load" });
-    await page.getByRole("link", { name: "Battle!" }).click();
-    await expect(page).toHaveURL(/battleJudoka\.html/);
-=======
-    await page.goBack();
     const battleLink = page.locator('a[href="battleJudoka.html"]');
     await expect(battleLink).toHaveCount(1);
->>>>>>> 7137e44a
   });
 });