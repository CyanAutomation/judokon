--- conflicted
+++ resolved
@@ -13,11 +13,7 @@
   });
 
   test("view judoka link navigates", async ({ page }) => {
-<<<<<<< HEAD
     await page.getByRole("link", { name: /view all judoka/i }).click();
-=======
-    await page.getByRole("link", { name: /view judoka/i }).click();
->>>>>>> b5841771
     await expect(page).toHaveURL(/carouselJudoka\.html/);
   });
 });