// Playwright smoke test: verifies inter-round cooldown auto-advances
import { test, expect } from "./fixtures/commonSetup.js";
import {
  waitForBattleReady,
  waitForBattleState,
  waitForStatButtonsReady
} from "./helpers/battleStateHelper.js";
import { dispatchBattleEvent, readRoundsPlayed } from "./helpers/battleApiHelper.js";

const STATE_TIMEOUT_MS = 7_500;
const COUNTDOWN_TICK_TIMEOUT_MS = 8_000;

async function expectDeterministicTestApi(page) {
  const hooks = await page.evaluate(() => {
    const stateApi = window.__TEST_API?.state;
    const timersApi = window.__TEST_API?.timers;

    return {
      hasStateWait: typeof stateApi?.waitForBattleState === "function",
      hasDispatchBattleEvent: typeof stateApi?.dispatchBattleEvent === "function",
      hasCountdown: typeof timersApi?.getCountdown === "function"
    };
  });

  expect(hooks.hasStateWait, "__TEST_API.state.waitForBattleState unavailable").toBe(true);
  expect(hooks.hasDispatchBattleEvent, "Test API dispatchBattleEvent unavailable").toBe(true);
  expect(hooks.hasCountdown, "__TEST_API.timers.getCountdown unavailable").toBe(true);
}

async function assertCountdownTick(page) {
  const timerLocator = page.getByTestId("next-round-timer");
  const initialText = (await timerLocator.innerText()).trim();

  await expect(timerLocator).not.toHaveText(initialText, { timeout: COUNTDOWN_TICK_TIMEOUT_MS });

  const finalState = await page.evaluate(
    () => window.__TEST_API?.state?.getBattleState?.() ?? null
  );
  expect(["cooldown", "waitingForPlayerAction"].includes(finalState)).toBe(true);
}

async function startClassicBattle(page) {
  await page.goto("/index.html");

  const startLink = page.getByRole("link", { name: "Start classic battle mode", exact: true });
  await expect(startLink).toBeVisible();

  await Promise.all([page.waitForURL("**/battleClassic.html"), startLink.click()]);
}

async function readCooldownSeconds(page) {
  return await page.evaluate(() => {
    const timerEl = document.querySelector('[data-testid="next-round-timer"]');
    const timerText = timerEl?.textContent ?? "";
    const textMatch = timerText.match(/(\d+)/);
    if (textMatch) {
      const parsed = Number.parseFloat(textMatch[1]);
      if (Number.isFinite(parsed)) return parsed;
    }

    const debug = window.__TEST_API?.inspect?.getDebugInfo?.();
    const remaining =
      debug?.timers?.cooldown?.remaining ?? debug?.timers?.cooldownRemaining ?? null;
    if (Number.isFinite(remaining)) return Number(remaining);

    const parsedDebug = Number.parseFloat(remaining);
    if (Number.isFinite(parsedDebug)) return parsedDebug;

    const getterValue = window.__TEST_API?.timers?.getCountdown?.();
    const parsedGetter = Number.parseFloat(getterValue);
    if (Number.isFinite(parsedGetter)) return parsedGetter;

    return null;
  });
}

/**
 * Runs an auto-advance scenario test with configurable countdown and stat selection.
 * @param {import('@playwright/test').Page} page - The Playwright page object
 * @param {Object} options - Configuration options
 * @param {number} [options.countdownSeconds=5] - Countdown duration in seconds
 * @param {Function} [options.selectStat] - Custom stat selection function, defaults to click
 * @returns {Promise<number>} The number of rounds played before the scenario
 */
async function runAutoAdvanceScenario(page, { countdownSeconds = 5, selectStat } = {}) {
  await startClassicBattle(page);
  await waitForBattleReady(page, { allowFallback: false });
  await expectDeterministicTestApi(page);

  await waitForBattleState(page, "waitingForPlayerAction", {
    allowFallback: false,
    timeout: STATE_TIMEOUT_MS
  });

  const roundsBefore = (await readRoundsPlayed(page)) ?? 0;

  await waitForStatButtonsReady(page, { timeout: STATE_TIMEOUT_MS });

  const statContainer = page.getByTestId("stat-buttons");
  await expect(statContainer).toHaveAttribute("data-buttons-ready", "true");

  const firstStat = statContainer.getByRole("button").first();
  await expect(firstStat).toBeVisible();

  if (typeof selectStat === "function") {
    await selectStat(firstStat);
  } else {
    await firstStat.click();
  }

  await waitForBattleState(page, "cooldown", { allowFallback: false, timeout: STATE_TIMEOUT_MS });
  const cooldownState = await page.evaluate(
    () => window.__TEST_API?.state?.getBattleState?.() ?? null
  );
  expect(cooldownState).toBe("cooldown");

  await page.evaluate(
    (seconds) => window.__TEST_API?.timers?.setCountdown?.(seconds),
    countdownSeconds
  );

  const cooldownCountdown = await readCooldownSeconds(page);
  expect(cooldownCountdown).not.toBeNull();
  expect(Number.isFinite(Number(cooldownCountdown))).toBe(true);

  await assertCountdownTick(page);

  await waitForBattleState(page, "waitingForPlayerAction", {
    allowFallback: false,
    timeout: STATE_TIMEOUT_MS
  });

  return roundsBefore;
}

test.describe("Classic Battle – auto-advance", () => {
<<<<<<< HEAD
test("auto-advances via Test API countdown", async ({ page }, testInfo) => {
  const roundsBefore = await runAutoAdvanceScenario(page, {
    countdownSeconds: 2,
    selectStat: async (firstStat) => {
      try {
        const dispatched = await dispatchBattleEvent(page, "selectStat", { index: 0 });
        if (!dispatched.ok) {
          await testInfo.attach("dispatch-selectStat-failure", {
            body: JSON.stringify(dispatched, null, 2),
            contentType: "application/json"
          });
=======
  test("auto-advances via Test API countdown", async ({ page }) => {
    const roundsBefore = await runAutoAdvanceScenario(page, {
      countdownSeconds: 2,
      selectStat: async (firstStat) => {
        try {
          const dispatched = await dispatchBattleEvent(page, "selectStat", { index: 0 });
          if (!dispatched.ok) {
            await firstStat.click();
          }
          // eslint-disable-next-line no-unused-vars
        } catch (_error) {
>>>>>>> d4963d90
          await firstStat.click();
        }
      } catch (error) {
        await testInfo.attach("dispatch-selectStat-error", {
          body: String(error?.stack ?? error),
          contentType: "text/plain"
        });
        await firstStat.click();
      }
    }
  });

    const roundsAfter = (await readRoundsPlayed(page)) ?? 0;
    expect(roundsAfter).toBeGreaterThanOrEqual(roundsBefore + 1);
  });
});<|MERGE_RESOLUTION|>--- conflicted
+++ resolved
@@ -134,7 +134,6 @@
 }
 
 test.describe("Classic Battle – auto-advance", () => {
-<<<<<<< HEAD
 test("auto-advances via Test API countdown", async ({ page }, testInfo) => {
   const roundsBefore = await runAutoAdvanceScenario(page, {
     countdownSeconds: 2,
@@ -146,19 +145,6 @@
             body: JSON.stringify(dispatched, null, 2),
             contentType: "application/json"
           });
-=======
-  test("auto-advances via Test API countdown", async ({ page }) => {
-    const roundsBefore = await runAutoAdvanceScenario(page, {
-      countdownSeconds: 2,
-      selectStat: async (firstStat) => {
-        try {
-          const dispatched = await dispatchBattleEvent(page, "selectStat", { index: 0 });
-          if (!dispatched.ok) {
-            await firstStat.click();
-          }
-          // eslint-disable-next-line no-unused-vars
-        } catch (_error) {
->>>>>>> d4963d90
           await firstStat.click();
         }
       } catch (error) {
