--- conflicted
+++ resolved
@@ -12,21 +12,10 @@
     "/src/pages/updateJudoka.html"
   ];
 
-<<<<<<< HEAD
-  for (const url of pages) {
-    test(`screenshot ${url}`, async ({ page }) => {
-      await page.goto(url, { waitUntil: "networkidle" });
-      const name = url === "/" ? "homepage.png" : url.split("/").pop().replace(".html", ".png");
-      await expect(page).toHaveScreenshot(name, { fullPage: true });
-    });
-  }
-});
-=======
 for (const url of pages) {
   test(`screenshot ${url}`, async ({ page }) => {
     await page.goto(url, { waitUntil: "domcontentloaded" });
     const name = url === "/" ? "homepage.png" : url.split("/").pop().replace(".html", ".png");
     await expect(page).toHaveScreenshot(name, { fullPage: true });
   });
-}
->>>>>>> b5841771
+}