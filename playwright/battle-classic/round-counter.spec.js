--- conflicted
+++ resolved
@@ -82,17 +82,6 @@
       const readyEvents = history.filter((entry) => entry?.type === "ready");
       const dedupedReady = readyEvents.find((entry) => entry?.skipped === true);
       if (readyEvents.length > 0) {
-<<<<<<< HEAD
-        expect(
-          dedupedReady,
-          "expected a deduped ready event when ready events are recorded"
-        ).toBeTruthy();
-
-        if (dedupedReady) {
-          expect(dedupedReady.suppressionWindowMs).toBeGreaterThan(0);
-          expect(dedupedReady.sinceManualStartMs).toBeGreaterThanOrEqual(0);
-          // sinceManualStartMs should remain below suppressionWindowMs to confirm deduplication timing
-=======
         expect(dedupedReady).toBeTruthy();
         expect(dedupedReady?.suppressionWindowMs).toBeGreaterThan(0);
         expect(dedupedReady?.sinceManualStartMs).toBeGreaterThanOrEqual(0);
@@ -100,7 +89,6 @@
           typeof dedupedReady?.sinceManualStartMs === "number" &&
           typeof dedupedReady?.suppressionWindowMs === "number"
         ) {
->>>>>>> fb6e02f4
           expect(dedupedReady.sinceManualStartMs).toBeLessThan(dedupedReady.suppressionWindowMs);
         }
       }
