import { test, expect } from "@playwright/test";
import { withMutedConsole, withAllowedConsole } from "../../tests/utils/console.js";
import {
  waitForBattleReady,
  waitForNextButtonReady,
  waitForTestApi
} from "../helpers/battleStateHelper.js";
import { readRoundDiagnostics } from "../helpers/roundDiagnostics.js";
import { applyDeterministicCooldown } from "../helpers/cooldownFixtures.js";

test.describe("Classic Battle cooldown + Next", () => {
  test("Next becomes ready after resolution and advances on click", async ({ page }) => {
    await withMutedConsole(async () => {
<<<<<<< HEAD
      await applyDeterministicCooldown(page, { cooldownMs: 0, roundTimerMs: 5 });
=======
      await applyDeterministicCooldown(page, { cooldownMs: 0, roundTimerMs: null });
>>>>>>> c14d84e6
      await page.goto("/src/pages/battleClassic.html");

      await waitForTestApi(page);

      const difficultyButton = page.getByRole("button", { name: "Medium" });
      await expect(difficultyButton).toBeVisible();
      await difficultyButton.click();

      await waitForBattleReady(page, { allowFallback: false });

      const roundCounter = page.getByTestId("round-counter");
      await expect(roundCounter).toHaveText(/Round\s*1/);

      const firstStatButton = page.getByTestId("stat-button").first();
      await expect(firstStatButton).toBeVisible();
      await firstStatButton.click();

      await waitForNextButtonReady(page);

      const nextButton = page.getByTestId("next-button");
      await expect(nextButton).toBeEnabled();
      await expect(nextButton).toHaveAttribute("data-next-ready", "true");

      // The counter label reflects the upcoming round once the previous round resolves.
      await expect(roundCounter).toHaveText(/Round\s*2/);

      const diagnosticsBeforeNext = await readRoundDiagnostics(page);
      expect(diagnosticsBeforeNext.displayedRound).toBe(2);
      expect(diagnosticsBeforeNext.selectionMade).toBe(true);

      await nextButton.click();

      await expect(roundCounter).toHaveText(/Round\s*2/);
      await expect(roundCounter).not.toHaveText(/Round\s*3/);

      const diagnosticsAfterNext = await readRoundDiagnostics(page);
      expect(diagnosticsAfterNext.displayedRound).toBe(2);
      expect(diagnosticsAfterNext.selectionMade).toBe(false);

      const expectedContexts = ["advance"];
      if (diagnosticsBeforeNext.lastContext) {
        expectedContexts.push(diagnosticsBeforeNext.lastContext);
      }
      expect(expectedContexts).toContain(diagnosticsAfterNext.lastContext);

      // Clear the timer override so it doesn't affect other tests
      await page.evaluate(() => {
        delete window.__OVERRIDE_TIMERS;
      });
    }, ["log", "info", "warn", "error", "debug"]);
  });

  test("recovers round counter state after external DOM interference", async ({ page }) => {
    await withMutedConsole(async () => {
<<<<<<< HEAD
      await applyDeterministicCooldown(page, { cooldownMs: 0, roundTimerMs: 5 });
=======
      await applyDeterministicCooldown(page, { cooldownMs: 0, roundTimerMs: null });
>>>>>>> c14d84e6
      await page.goto("/src/pages/battleClassic.html");

      await waitForTestApi(page);

      const roundCounter = page.getByTestId("round-counter");
      const statButtonsContainer = page.getByTestId("stat-buttons");

      await expect(page.getByRole("button", { name: "Medium" })).toBeVisible();
      await page.getByRole("button", { name: "Medium" }).click();

      await waitForBattleReady(page, { allowFallback: false });

      await expect(statButtonsContainer).toHaveAttribute("data-buttons-ready", "true");
      await expect(roundCounter).toHaveText(/Round\s*1/);

      const firstStatButton = page.getByTestId("stat-button").first();
      await expect(firstStatButton).toBeVisible();

      await firstStatButton.click();

      await waitForNextButtonReady(page);

      const nextButton = page.getByTestId("next-button");
      await expect(nextButton).toHaveAttribute("data-next-ready", "true");

      const diagnosticsBeforeInterference = await readRoundDiagnostics(page);
      // Dump trace for debugging if things are out-of-order
      const rtraceBeforeInterference = await page.evaluate(() => ({
        logs: window.__RTRACE_LOGS || [],
        highest: window.__highestDisplayedRound
      }));
      // Surface trace into test output (allow console temporarily)
      await withAllowedConsole(
        async () => {
          console.log("RTRACE before interference:", JSON.stringify(rtraceBeforeInterference));
        },
        ["log", "info", "warn", "error", "debug"]
      );
      expect(diagnosticsBeforeInterference.displayedRound).toBe(2);
      expect(diagnosticsBeforeInterference.selectionMade).toBe(true);

      const interference = await page.evaluate(() => {
        return (
          window.__TEST_API?.state?.simulateRoundCounterInterference?.({
            round: 1,
            highestRound: 1
          }) ?? null
        );
      });

      expect(interference).not.toBeNull();
      expect(interference.success).toBe(true);
      expect(interference.previousText).toMatch(/Round\s*2/);
      expect(interference.appliedText).toMatch(/Round\s*1/);
      expect(interference.appliedHighest).toBe("1");

      await expect(roundCounter).toHaveText(/Round\s*1/);

      const diagnosticsAfterInterference = await readRoundDiagnostics(page);
      expect(diagnosticsAfterInterference.displayedRound).toBe(1);
      expect(diagnosticsAfterInterference.highestAttrNumber).toBe(1);
      expect(diagnosticsAfterInterference.highestGlobal).toBeGreaterThanOrEqual(2);
      expect(diagnosticsAfterInterference.selectionMade).toBe(true);

      await nextButton.click();

      await expect(roundCounter).toHaveText(/Round\s*2/);

      const diagnosticsAfterNext = await readRoundDiagnostics(page);
      expect(diagnosticsAfterNext.displayedRound).toBe(2);
      expect(diagnosticsAfterNext.highestGlobal).toBeGreaterThanOrEqual(2);
      expect(diagnosticsAfterNext.highestAttrNumber).toBe(2);
      expect(diagnosticsAfterNext.selectionMade).toBe(false);

      await expect(nextButton).not.toHaveAttribute("data-next-ready", "true");
    }, ["log", "info", "warn", "error", "debug"]);
  });
});<|MERGE_RESOLUTION|>--- conflicted
+++ resolved
@@ -11,11 +11,7 @@
 test.describe("Classic Battle cooldown + Next", () => {
   test("Next becomes ready after resolution and advances on click", async ({ page }) => {
     await withMutedConsole(async () => {
-<<<<<<< HEAD
       await applyDeterministicCooldown(page, { cooldownMs: 0, roundTimerMs: 5 });
-=======
-      await applyDeterministicCooldown(page, { cooldownMs: 0, roundTimerMs: null });
->>>>>>> c14d84e6
       await page.goto("/src/pages/battleClassic.html");
 
       await waitForTestApi(page);
@@ -70,11 +66,7 @@
 
   test("recovers round counter state after external DOM interference", async ({ page }) => {
     await withMutedConsole(async () => {
-<<<<<<< HEAD
       await applyDeterministicCooldown(page, { cooldownMs: 0, roundTimerMs: 5 });
-=======
-      await applyDeterministicCooldown(page, { cooldownMs: 0, roundTimerMs: null });
->>>>>>> c14d84e6
       await page.goto("/src/pages/battleClassic.html");
 
       await waitForTestApi(page);
