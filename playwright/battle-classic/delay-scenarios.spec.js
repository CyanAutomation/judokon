import { test, expect } from "@playwright/test";
import selectors from "../helpers/selectors.js";
import { withMutedConsole } from "../../tests/utils/console.js";
import {
  MUTED_CONSOLE_LEVELS,
  PLAYER_SCORE_PATTERN,
  ensureRoundResolved,
  initializeBattle,
  setOpponentResolveDelay,
  waitForRoundsPlayed
} from "./support/opponentRevealTestSupport.js";

test.describe("Classic Battle Opponent Delay Scenarios", () => {
  test("handles very short opponent delays gracefully", async ({ page }) =>
    withMutedConsole(async () => {
      await initializeBattle(page, {
        timerOverrides: { roundTimer: 5 }
      });

      await setOpponentResolveDelay(page, 10);

      const firstStat = page.locator("#stat-buttons button[data-stat]").first();
      await expect(firstStat).toBeVisible();
      await firstStat.click();

      const snackbar = page.locator(selectors.snackbarContainer());
      await expect(snackbar).toContainText(/Opponent is choosing/i, { timeout: 200 });

      await ensureRoundResolved(page);
      await waitForRoundsPlayed(page, 1);
      await expect(page.locator(selectors.scoreDisplay())).toContainText(PLAYER_SCORE_PATTERN);
    }, MUTED_CONSOLE_LEVELS));

  test("handles long opponent delays without timing out", async ({ page }) =>
    withMutedConsole(async () => {
      await initializeBattle(page, {
        timerOverrides: { roundTimer: 15 }
      });

      await setOpponentResolveDelay(page, 500);

      const firstStat = page.locator(selectors.statButton(0)).first();
      await expect(firstStat).toBeVisible();
      await firstStat.click();

      const snackbar = page.locator(selectors.snackbarContainer());
      await expect(snackbar).toContainText(/Opponent is choosing/i);

      await ensureRoundResolved(page, { deadline: 700 });
      await waitForRoundsPlayed(page, 1);
      await expect(page.locator(selectors.scoreDisplay())).toContainText(PLAYER_SCORE_PATTERN);
    }, MUTED_CONSOLE_LEVELS));

  test("handles rapid stat selections gracefully", async ({ page }) =>
    withMutedConsole(async () => {
      await initializeBattle(page, {
        timerOverrides: { roundTimer: 5 }
      });

      await setOpponentResolveDelay(page, 50);

      const stats = page.locator("#stat-buttons button[data-stat]");
      await expect(stats.first()).toBeVisible();
      await stats.first().click();
      await stats.nth(1).click();

      await ensureRoundResolved(page);
      await waitForRoundsPlayed(page, 1);
      await expect(page.locator(selectors.scoreDisplay())).toContainText(PLAYER_SCORE_PATTERN);
    }, MUTED_CONSOLE_LEVELS));

  test("opponent reveal works when page is navigated during delay", async ({ page }) =>
    withMutedConsole(async () => {
      await initializeBattle(page, {
        timerOverrides: { roundTimer: 5 }
      });

      await setOpponentResolveDelay(page, 200);

      const firstStat = page.locator("#stat-buttons button[data-stat]").first();
      await expect(firstStat).toBeVisible();
      await firstStat.click();

      await page.goto("/index.html");
      await expect(page.locator(".logo")).toBeVisible();
    }, MUTED_CONSOLE_LEVELS));

  test("opponent reveal handles missing DOM elements gracefully", async ({ page }) =>
    withMutedConsole(async () => {
      const routePattern = "**/src/pages/battleClassic.html";
      const removeSnackbarContainer = async (route) => {
        const response = await route.fetch();
        const originalBody = await response.text();
        const modifiedBody = originalBody.replace(
          /<div id="snackbar-container"[\s\S]*?<\/div>/,
          "<!-- snackbar container removed for missing DOM scenario -->"
        );

        const headers = {
          ...response.headers(),
          "content-length": Buffer.byteLength(modifiedBody, "utf-8").toString()
        };

        await route.fulfill({
          status: response.status(),
          headers,
          body: modifiedBody,
          contentType: response.headers()["content-type"]
        });
      };

      await page.route(routePattern, removeSnackbarContainer);

      try {
        await initializeBattle(page, {
          timerOverrides: { roundTimer: 5 }
        });
      } finally {
        await page.unroute(routePattern, removeSnackbarContainer);
      }

<<<<<<< HEAD
      await setOpponentResolveDelay(page, 50);
=======
        await setOpponentResolveDelay(page, 200);

        const firstStat = page.locator("#stat-buttons button[data-stat]").first();
        await expect(firstStat).toBeVisible();
        await firstStat.click();

        await page.goto("/index.html");
        await expect(page.locator(".logo")).toBeVisible();
      }, MUTED_CONSOLE_LEVELS)
  );

  test(
    "opponent reveal handles missing DOM elements gracefully",
    async ({ page }) =>
      withMutedConsole(async () => {
        await initializeBattle(page, {
          timerOverrides: { roundTimer: 5 }
        });

        const styleHandle = await page.addStyleTag({
          content: "#snackbar-container { display: none !important; }"
        });

        await expect(page.locator(selectors.snackbarContainer())).toBeHidden();

        await setOpponentResolveDelay(page, 50);
>>>>>>> 30f062a1

      const firstStat = page.locator("#stat-buttons button[data-stat]").first();
      await expect(firstStat).toBeVisible();
      await firstStat.click();

      await expect(page.locator(selectors.snackbarContainer())).toHaveCount(1);

<<<<<<< HEAD
      await ensureRoundResolved(page);
      await waitForRoundsPlayed(page, 1);
      await expect(page.locator(selectors.scoreDisplay())).toContainText(PLAYER_SCORE_PATTERN);
    }, MUTED_CONSOLE_LEVELS));
=======
        await ensureRoundResolved(page);
        await waitForRoundsPlayed(page, 1);
        await expect(page.locator(selectors.scoreDisplay())).toContainText(PLAYER_SCORE_PATTERN);

        await styleHandle.evaluate((element) => element.remove());
      }, MUTED_CONSOLE_LEVELS)
  );
>>>>>>> 30f062a1
});<|MERGE_RESOLUTION|>--- conflicted
+++ resolved
@@ -119,9 +119,6 @@
         await page.unroute(routePattern, removeSnackbarContainer);
       }
 
-<<<<<<< HEAD
-      await setOpponentResolveDelay(page, 50);
-=======
         await setOpponentResolveDelay(page, 200);
 
         const firstStat = page.locator("#stat-buttons button[data-stat]").first();
@@ -148,7 +145,6 @@
         await expect(page.locator(selectors.snackbarContainer())).toBeHidden();
 
         await setOpponentResolveDelay(page, 50);
->>>>>>> 30f062a1
 
       const firstStat = page.locator("#stat-buttons button[data-stat]").first();
       await expect(firstStat).toBeVisible();
@@ -156,12 +152,6 @@
 
       await expect(page.locator(selectors.snackbarContainer())).toHaveCount(1);
 
-<<<<<<< HEAD
-      await ensureRoundResolved(page);
-      await waitForRoundsPlayed(page, 1);
-      await expect(page.locator(selectors.scoreDisplay())).toContainText(PLAYER_SCORE_PATTERN);
-    }, MUTED_CONSOLE_LEVELS));
-=======
         await ensureRoundResolved(page);
         await waitForRoundsPlayed(page, 1);
         await expect(page.locator(selectors.scoreDisplay())).toContainText(PLAYER_SCORE_PATTERN);
@@ -169,5 +159,4 @@
         await styleHandle.evaluate((element) => element.remove());
       }, MUTED_CONSOLE_LEVELS)
   );
->>>>>>> 30f062a1
 });