--- conflicted
+++ resolved
@@ -128,7 +128,6 @@
       Number(firstPlayer) + Number(firstOpponent)
     );
   });
-<<<<<<< HEAD
 
   test("allows tab navigation without invalid key messages", async ({ page }) => {
     await page.goto("/src/pages/battleCLI.html");
@@ -149,8 +148,6 @@
     await page.keyboard.press("Shift+Tab");
     await expect(countdown).not.toContainText("Invalid key");
   });
-=======
->>>>>>> c65cf4e6
 
   test("returns to lobby after quitting", async ({ page }) => {
     await page.goto("/src/pages/battleCLI.html");
