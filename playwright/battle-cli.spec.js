--- conflicted
+++ resolved
@@ -128,8 +128,6 @@
       Number(firstPlayer) + Number(firstOpponent)
     );
   });
-<<<<<<< HEAD
-=======
 
   test("allows tab navigation without invalid key messages", async ({ page }) => {
     await page.goto("/src/pages/battleCLI.html");
@@ -150,7 +148,6 @@
     await page.keyboard.press("Shift+Tab");
     await expect(countdown).not.toContainText("Invalid key");
   });
->>>>>>> 1b7c6398
 
   test("returns to lobby after quitting", async ({ page }) => {
     await page.goto("/src/pages/battleCLI.html");
