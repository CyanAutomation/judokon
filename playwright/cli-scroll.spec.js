--- conflicted
+++ resolved
@@ -187,12 +187,10 @@
 
       // Check that content is scrollable vertically but not horizontally
       const scroller = page.locator("html");
-<<<<<<< HEAD
       const viewportSize = page.viewportSize();
       const scrollerBox = await scroller.boundingBox();
       if (viewportSize && scrollerBox) {
         expect(scrollerBox.width).toBeLessThanOrEqual(viewportSize.width + 10);
-=======
       const getScrollInfo = async () =>
         scroller.evaluate((el) => {
           const scrollingElement = el.ownerDocument?.scrollingElement ?? el;
@@ -222,7 +220,6 @@
             { timeout: 5000 }
           )
           .toBeGreaterThan(initialScrollTop);
->>>>>>> 84db6f3e
       }
 
       const initialScrollTop = await scroller.evaluate((el) => {
