--- conflicted
+++ resolved
@@ -135,7 +135,6 @@
     await listbox.focus();
     await page.keyboard.press("1");
 
-<<<<<<< HEAD
     const completionMessage = await page.evaluate(
       async ({ selectedStat }) => {
         const resolution = await window.__TEST_API?.cli?.completeRound?.(
@@ -149,30 +148,6 @@
           resolution?.detail?.outcome ||
           "Round resolved";
 
-        const stat = selectedStat || resolution?.detail?.stat || "stat";
-        const formatted = `${baseMessage} (${stat})`;
-        const el = document.getElementById("round-message");
-        if (el) {
-          el.textContent = formatted;
-        }
-
-        return { formatted, domTextAfter: el?.textContent || "" };
-      },
-      { selectedStat: statKey }
-    );
-=======
-    const completionMessage = await page.evaluate(async ({ selectedStat }) => {
-      const resolution = await window.__TEST_API?.cli?.completeRound?.(
-        { detail: { stat: selectedStat || "speed" } },
-        { outcomeEvent: "outcome=winPlayer", expireSelection: false }
-      );
-
-      const baseMessage =
-        resolution?.detail?.result?.message ||
-        resolution?.detail?.message ||
-        resolution?.detail?.outcome ||
-        "Round resolved";
-
       const stat = selectedStat || resolution?.detail?.stat || "stat";
       const formatted = `${baseMessage} (${stat})`;
       const el = document.getElementById("round-message");
@@ -183,9 +158,10 @@
         el.textContent = formatted;
       }
 
-      return { formatted, domTextAfter: el?.textContent || "" };
-    }, { selectedStat: statKey });
->>>>>>> 4024520c
+        return { formatted, domTextAfter: el?.textContent || "" };
+      },
+      { selectedStat: statKey }
+    );
 
     expect(completionMessage.formatted).not.toBe("");
     expect(completionMessage.domTextAfter).toContain(completionMessage.formatted);
