import { test, expect } from "./fixtures/commonSetup.js";
import fs from "fs";
import { hex } from "wcag-contrast";
import { DEFAULT_SETTINGS } from "../src/helpers/settingsUtils.js";
import {
  verifyPageBasics,
  NAV_CLASSIC_BATTLE,
  NAV_RANDOM_JUDOKA
} from "./fixtures/navigationChecks.js";

const NAV_ITEMS = JSON.parse(fs.readFileSync("tests/fixtures/navigationItems.json", "utf8"));
const GAME_MODES = JSON.parse(fs.readFileSync("tests/fixtures/gameModes.json", "utf8"));
const TOOLTIP_DATA = JSON.parse(fs.readFileSync("src/data/tooltips.json", "utf8"));

test.describe.parallel("Settings page", () => {
  test.beforeEach(async ({ page }) => {
    await page.route("**/src/data/navigationItems.json", (route) =>
      route.fulfill({ path: "tests/fixtures/navigationItems.json" })
    );
    await page.route("**/src/data/gameModes.json", (route) =>
      route.fulfill({ path: "tests/fixtures/gameModes.json" })
    );
    await page.route("**/src/data/tooltips.json", (route) =>
      route.fulfill({ path: "tests/fixtures/tooltips.json" })
    );
    await page.goto("/src/pages/settings.html", { waitUntil: "domcontentloaded" });
    await page.getByRole("checkbox", { name: "Classic Battle" }).waitFor({ state: "visible" });
  });

  test("page loads", async ({ page }) => {
    await verifyPageBasics(page, [NAV_CLASSIC_BATTLE, NAV_RANDOM_JUDOKA]);
  });

  test("mode toggle visible", async ({ page }) => {
    const toggle = page.getByRole("checkbox", { name: "Classic Battle" });
    await toggle.waitFor({ state: "attached" });
    await expect(toggle).toBeVisible();
  });

  test("essential elements visible", async ({ page }) => {
    await verifyPageBasics(page, [NAV_CLASSIC_BATTLE, NAV_RANDOM_JUDOKA]);
    await expect(page.getByText(/sound/i)).toBeVisible();
    await expect(page.getByText(/motion effects/i)).toBeVisible();
    await expect(page.getByText(/typewriter effect/i)).toBeVisible();
    await expect(page.getByRole("radiogroup", { name: /display mode/i })).toBeVisible();
  });

  test("controls expose correct labels and follow tab order", async ({ page }) => {
    await page.getByRole("checkbox", { name: "Classic Battle" }).waitFor({ state: "attached" });
    const sortedNames = NAV_ITEMS.slice()
      .sort((a, b) => a.order - b.order)
      .map((item) => GAME_MODES.find((m) => m.id === item.gameModeId)?.name)
      .filter(Boolean);

    const flagLabels = Object.keys(DEFAULT_SETTINGS.featureFlags)
      .filter((flag) => DEFAULT_SETTINGS.featureFlags[flag].enabled)
      .map((flag) => TOOLTIP_DATA.settings?.[flag]?.label)
      .filter(Boolean);

    const expectedLabels = [
      "Light",
      "Sound",
      "Motion Effects",
      "Typewriter Effect",
      "Tooltips",
      "Card of the Day",
      ...sortedNames,
      ...flagLabels
    ];

    await expect(page.locator("#sound-toggle")).toHaveAttribute("aria-label", "Sound");
    await expect(page.locator("#motion-toggle")).toHaveAttribute("aria-label", "Motion Effects");
    await expect(page.locator("#typewriter-toggle")).toHaveAttribute(
      "aria-label",
      "Typewriter Effect"
    );

    await expect(page.locator("#game-mode-toggle-container input[type=checkbox]")).toHaveCount(
      sortedNames.length
    );

    for (const name of sortedNames) {
      await expect(page.getByRole("checkbox", { name, exact: true })).toHaveAttribute(
        "aria-label",
        name
      );
    }

    for (const label of flagLabels) {
      const locator = page.getByRole("checkbox", { name: label, exact: true });
      if ((await locator.count()) > 0) {
        await expect(locator).toHaveAttribute("aria-label", label);
      }
    }

    await page.getByRole("checkbox", { name: "Random Stat Mode" }).waitFor({ state: "visible" });

    const renderedFlagCount = await page
      .locator("#feature-flags-container input[type=checkbox]")
      .count();

    const tabStopCount = expectedLabels.length + (renderedFlagCount - flagLabels.length);

    await page.focus("#display-mode-light");

    const activeLabels = [];
    for (let i = 0; i < tabStopCount; i++) {
      const label = await page.evaluate(() => {
        const el = document.activeElement;
        if (!el) return "";
        const aria = el.getAttribute("aria-label");
        if (aria) return aria;
        if (el.labels && el.labels[0]) return el.labels[0].textContent.trim();
        return "";
      });
      if (label) {
        activeLabels.push(label);
      } else {
        // ignore non-labeled focus targets
        i--;
      }
      await page.keyboard.press("Tab");
    }

    for (const label of expectedLabels) {
      expect(activeLabels).toContain(label);
    }
  });

  test("controls meet minimum color contrast", async ({ page }) => {
    const rgbToHex = (rgb) => {
      const [r, g, b] = rgb
        .replace(/rgba?\(/, "")
        .replace(/\)/, "")
        .split(",")
        .map((v) => parseInt(v.trim(), 10));
      return `#${[r, g, b].map((x) => x.toString(16).padStart(2, "0")).join("")}`;
    };

    const buttons = await page.$$eval("#reset-settings-button", (els) =>
      els.map((el) => {
        const style = getComputedStyle(el);
        return { fg: style.color, bg: style.backgroundColor };
      })
    );

    const labels = await page.$$eval(
      [
        "label[for='sound-toggle']",
        "label[for='motion-toggle']",
        "label[for='typewriter-toggle']",
        "label[for='tooltips-toggle']",
        "label[for='display-mode-light']",
        "label[for='display-mode-dark']",
        "label[for='display-mode-high-contrast']"
      ].join(", "),
      (els) =>
        els.map((el) => {
          const style = getComputedStyle(el);
          let bg = style.backgroundColor;
          if (bg === "rgba(0, 0, 0, 0)" || bg === "transparent") {
            bg = getComputedStyle(document.body).backgroundColor;
          }
          return { fg: style.color, bg };
        })
    );

    for (const { fg, bg } of [...buttons, ...labels]) {
      const ratio = hex(rgbToHex(bg), rgbToHex(fg));
      expect(ratio).toBeGreaterThanOrEqual(4.5);
    }
  });

  test("controls meet 44px touch target size", async ({ page }) => {
    const selectors = [
      "#reset-settings-button",
      "#sound-toggle",
      "#motion-toggle",
      "#typewriter-toggle",
      "#tooltips-toggle",
      "#display-mode-light",
      "#display-mode-dark",
      "#display-mode-high-contrast"
    ];

    for (const sel of selectors) {
      const box = await page.locator(sel).boundingBox();
      expect(box?.width).toBeGreaterThanOrEqual(44);
      expect(box?.height).toBeGreaterThanOrEqual(44);
    }
  });
<<<<<<< HEAD

  test("sections visible", async ({ page }) => {
    await expect(page.locator("#general-settings-container")).toBeVisible();
    await expect(page.locator("#game-mode-toggle-container")).toBeVisible();
    await expect(page.locator("#feature-flags-container")).toBeVisible();
  });
=======
>>>>>>> dcaf0fd6
});<|MERGE_RESOLUTION|>--- conflicted
+++ resolved
@@ -189,13 +189,13 @@
       expect(box?.height).toBeGreaterThanOrEqual(44);
     }
   });
-<<<<<<< HEAD
+
+  
+  
 
   test("sections visible", async ({ page }) => {
     await expect(page.locator("#general-settings-container")).toBeVisible();
     await expect(page.locator("#game-mode-toggle-container")).toBeVisible();
     await expect(page.locator("#feature-flags-container")).toBeVisible();
   });
-=======
->>>>>>> dcaf0fd6
 });