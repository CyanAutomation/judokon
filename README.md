--- conflicted
+++ resolved
@@ -175,11 +175,7 @@
 
 1. **You vs. Computer**
 
-<<<<<<< HEAD
-- Each match starts with both players receiving **25 random cards** from a 99-card deck.
-=======
    - Each match starts with both players receiving **25 random cards** from a 99-card deck.
->>>>>>> 03c26271
 
 2. **Start the Battle**
 
