--- conflicted
+++ resolved
@@ -69,7 +69,6 @@
 - ✅ Validate stat blocks against rarity rules
 - ✅ Generate or evaluate PRDs for new features
 
-<<<<<<< HEAD
 ## Settings API
 
 Settings are loaded once and cached for synchronous use. Helpers in
@@ -81,11 +80,10 @@
 Call `loadSettings()` during startup to populate the cache before using
 these helpers. This approach avoids direct `localStorage` reads in modules
 that need fast, synchronous access to settings.
-=======
+
 ## 🧪 Testing
 
 The game includes a **Skip** button that bypasses the current round and cooldown timers. Use it to fast-forward through matches when debugging or running rapid gameplay tests.
->>>>>>> 8f50240a
 
 ## 🔄 Updating Judoka Card Codes
 
