# JU-DO-KON! 🥋

**JU-DO-KON!** is a fast-paced, web-based card game, featuring real-life elite judoka. Designed for ages 8–12, the game uses simplified stats, vibrant collectible cards, and a player-vs-computer battle format. First to win 10 rounds takes the match!

Try the game live in your browser: [JU-DO-KON!](https://cyanautomation.github.io/judokon/)

![GitHub Actions Workflow Status](https://img.shields.io/github/actions/workflow/status/CyanAutomation/judokon/runUnitTests.yml?logo=githubactions&style=for-the-badge&label=Unit%20Tests) ![GitHub Actions Workflow Status](https://img.shields.io/github/actions/workflow/status/CyanAutomation/judokon/eslint.yml?logo=eslint&style=for-the-badge&label=ESLint) ![GitHub Actions Workflow Status](https://img.shields.io/github/actions/workflow/status/CyanAutomation/judokon/pages%2Fpages-build-deployment?logo=githubpages&style=for-the-badge&label=GitHub%20Pages) ![Website](https://img.shields.io/website?url=https%3A%2F%2Fcyanautomation.github.io%2Fjudokon%2F&logo=googlechrome&style=for-the-badge&label=JU-DO-KON!%20Website) ![GitHub last commit](https://img.shields.io/github/last-commit/CyanAutomation/judokon?logo=github&style=for-the-badge&color=blue) ![GitHub repo size](https://img.shields.io/github/repo-size/CyanAutomation/judokon?logo=github&style=for-the-badge) ![Static Badge](https://img.shields.io/badge/License-gnu_general_public_license_v3.0-blue?logo=gnu&style=for-the-badge) ![Maintenance](https://img.shields.io/maintenance/yes/2025?style=for-the-badge&logo=cachet&label=Currently%20Maintained)

## Table of Contents

1. [About JU-DO-KON!](#about-ju-do-kon)
2. [Features](#features)
3. [🎮 How to Play JU-DO-KON!](#how-to-play-ju-do-kon)
   - [🥋 The Rules](#-the-rules)
4. [Live Demo](#live-demo)
5. [Installation](#installation)
6. [Dependencies](#dependencies)
7. [Project Structure](#project-structure)
8. [Display Modes](#display-modes)
9. [Browser Compatibility](#browser-compatibility)
10. [Future Plans](#future-plans)
11. [Contributing](#contributing)
12. [Changelog](#changelog)

## Quick Start

1. Make sure you have **Node 18+** and `npm` (or another package manager) installed.
2. Clone the repository, install dependencies, and launch the development server:
   ```bash
   git clone https://github.com/cyanautomation/judokon.git
   cd judokon
   npm install
   npm start  # lightweight local dev server
   # Then visit: http://localhost:5000
   ```
3. Verify formatting and linting before committing:

   ```bash
   npm run lint
   ```

   **For UI-related changes**, also verify color contrast. Make sure a local server (for example `npm start`) is running so Pa11y can access http://localhost:5000:

   ```bash
   npm run check:contrast  # runs Pa11y against http://localhost:5000
   ```

### Debug Logging

To see verbose output from the helper modules during development, enable the
`DEBUG_LOGGING` flag:

```bash
# Node/CLI
DEBUG_LOGGING=true npx vitest run
```

In the browser you can enable it from the console before loading the page:

```javascript
window.DEBUG_LOGGING = true;
```

## Screenshot Tests (On-Demand)

Run optional Playwright-based screenshot tests with:

```bash
npm run test:screenshot
```

Set `SKIP_SCREENSHOTS=true` to skip the screenshot suite if you only want to run
the other Playwright tests:

```bash
SKIP_SCREENSHOTS=true npm run test:screenshot
```

## Project Structure

The repository follows a simple layout. GitHub Pages requires `index.html` to live at the project root.

- `index.html` – landing page served by GitHub Pages. Internal navigation links
  use relative paths (e.g., `../../index.html`) so the site can be served from
  any base URL.
- `src/` – contains the game logic and assets:

  - `game.js`
  - `helpers/`
  - `components/` – small DOM factories like `Button`, `ToggleSwitch`, `Card`, the `Modal` dialog, and `StatsPanel`

    ```javascript
    import { createStatsPanel } from "./src/components/StatsPanel.js";
    const panel = createStatsPanel(
      { power: 9, speed: 8, technique: 7 },
      { ariaLabel: "Shohei Ono stats" }
    );
    document.body.appendChild(panel);
    ```

    `Card.js` applies the same design tokens for colors and spacing.

    ```javascript
    import { createCard } from "./src/components/Card.js";
    const card = createCard("<p>Hello</p>");
    document.body.appendChild(card);
    ```

    `Modal.js` exports a dialog component with keyboard focus trapping.

    ```javascript
    import { createModal } from "./src/components/Modal.js";
    const contentFragment = document.createDocumentFragment();
    const modalContent = document.createElement("p");
    modalContent.textContent = "This is a modal dialog.";
    contentFragment.appendChild(modalContent);
    const modal = createModal(contentFragment, { labelledBy: "modalTitle" });
    document.body.appendChild(modal.element);

    // Example: Wire up open() and close() methods to button clicks
    const openButton = document.createElement("button");
    openButton.textContent = "Open Modal";
    openButton.addEventListener("click", () => modal.open());
    document.body.appendChild(openButton);

    const closeButton = document.createElement("button");
    closeButton.textContent = "Close Modal";
    closeButton.addEventListener("click", () => modal.close());
    modal.element.appendChild(closeButton);
    ```

    Call `open()` on a user action and focus stays trapped until `close()` runs.

  - `pages/`
    HTML pages. Each page imports a matching module from
    `src/helpers` (for example `randomJudokaPage.js`) that wires up its
    interactive behavior. The directory also contains
    `mockupViewer.html`, a simple carousel for browsing the image files
    under `design/mockups/`.
  - `data/`
  - `schemas/`
    JSON Schema definitions used to validate the data files.
  - `assets/`
    Card art and UI graphics, including `cardBacks/cardBack-2.png` used when a card flips.
  - `styles/`

- `tests/` – Vitest unit tests.
- `design/` – documentation and code standards.
- [Architecture Overview](design/architecture.md) – summary of key modules.

### CSS Organization

- `base.css` – tokens, resets, and global typography.
- `layout.css` – overall page layout/grid.
- `components.css` – reusable UI components. All `<button>` elements
  use design tokens such as `--button-bg` and `--button-text-color`.
  `setupButtonEffects()` adds a Material-style ripple when buttons are
  clicked. An optional `.secondary-button` class provides a lighter
  variant.
- `utilities.css` – helper classes.
- Page-specific files such as `carousel.css` and `quote.css`.

Import styles in this order: `base.css` first, then layout and component files, and finally `utilities.css`.

Global rules should not be repeated across files.

All pages include a fixed header and persistent bottom navigation bar. The body has top and bottom padding to ensure content scrolls under these elements.

The `.animate-card` class in `components.css` reveals new cards with a short
fade and upward slide. A `prefers-reduced-motion` media query removes the
animation so the card appears instantly when motion reduction is requested.

## Data Schemas and Validation

JSON files in `src/data` are validated against matching schemas in `src/schemas`.
Validate all data files at once with the npm script (which runs `scripts/validateData.js`):

```bash
npm run validate:data
```

You can also validate a single pair manually:

```bash
npx ajv validate -s src/schemas/judoka.schema.json -d src/data/judoka.json
```

See [design/dataSchemas/README.md](design/dataSchemas/README.md) for full details
and instructions on updating schemas when data changes.

The repository specifies commenting standards in design/codeStandards. JSDoc comments and @pseudocode blocks must remain intact, as shown in documentation excerpts.

## Features

- 99-card deck featuring elite judoka (slowly building up to this)
- One-on-one stat battles
- Designed for kids and judo fans alike
- Playable directly in the browser
- Loading indicator for better user experience
- Modularized JavaScript for better maintainability
- Slide-in country picker, opened via a panel icon with an arrow, for filtering judoka by flag with accessible
  `aria-label` descriptions
- Country picker panel appears below the fixed header for unobstructed viewing
- Scroll buttons disable when the carousel reaches either end
- Mockup viewer page with next/back controls for design screenshots

## About JU-DO-KON!

**JU-DO-KON!** is a fast-paced, web-based card game, featuring real-life elite judoka. Designed for ages 8–12, the game uses simplified stats, vibrant collectible cards, and a player-vs-computer battle format. First to win 10 rounds takes the match!

This project is built with HTML, CSS, and JavaScript, and hosted on GitHub Pages.

🥋 99-card deck  
💥 One-on-one stat battles  
🔥 Built for kids and judo fans alike

---

## 🎮 How to Play JUDOKON!

**JUDOKON!** is a fast-paced, Top Trumps-style card game featuring real-life elite judoka. You play against the computer in a battle of stats — first to 10 wins takes the match!

### 🥋 The Rules:

1. **You vs. Computer**

   - Each match starts with both players receiving **25 random cards** from a 99-card deck.

2. **Start the Battle**

   - In each round, you and the computer each draw your top card.

3. **Choose Your Stat**

   - You select one of the stats on your card (e.g. Power, Speed, Technique, etc.)

4. **Compare Stats**

   - The chosen stat is compared with the computer’s card.
   - **Highest value wins the round**.
   - If both stats are equal, it’s a **draw** — no one scores.

5. **Scoring**

   - Each round win gives you **1 point**.
   - The cards used in that round are **discarded** (not reused).

6. **Winning the Match**
   - First player to reach **10 points** wins!
   - If **neither player reaches 10 points after 25 rounds**, the match ends in a **draw**.

## Live Demo

Try the game live in your browser: [JU-DO-KON!](https://cyanautomation.github.io/judokon/)

- No installation required.
- Fully playable with all features.

## Technologies Used

- **HTML5**: For the structure of the game.
- **CSS3**: For styling and layout.
- **JavaScript (ES6)**: For game logic and interactivity.
- **Vite**: For building and bundling the project.
- **GitHub Pages**: For hosting the live demo.

## Known Issues

- The game currently does not support mobile devices.
- Animations for card flips are now implemented.
- Difficulty levels for the computer opponent are under development.

## Display Modes

JU-DO-KON! supports **light**, **dark**, and **gray** themes. The
`applyDisplayMode` helper sets a `data-theme` attribute on the `<body>` element
so CSS in `src/styles/base.css` can override variables for each mode. Define a
new theme by adding a `[data-theme="my-theme"]` block with your custom
variables and call `applyDisplayMode("my-theme")` to activate it.

If you modify theme colors, run `npm run check:contrast` while the development
server is running to verify adequate color contrast.

## Browser Compatibility

JU-DO-KON! is tested in the latest versions of Chrome, Firefox, Safari, and Edge.
The card carousel uses modern CSS like `clamp()` for flexible sizing. Safari 15
and older do not support `clamp()`, so cards fall back to a fixed `300px` width.
Safari may expand flex items if `min-width` isn't explicitly set. Set
`min-width: 0` on `.card-carousel` so horizontal scrolling works correctly.
Safari 18 has a regression where flex items grow when scroll buttons are inline
with the carousel. Apply `min-width: 0` to `.carousel-container` and position
`.scroll-button` absolutely to keep the carousel inside the viewport.
Another Safari quirk allows the placeholder `#carousel-container` element to
expand based on its children, producing a page wider than the viewport. Assign
`width: 100%`, `min-width: 0`, and `overflow: hidden` to `#carousel-container`
to constrain the carousel on this browser.
Mobile Safari supports smooth scrolling via
`-webkit-overflow-scrolling: touch`.
Safari may expand grid columns when the container width is undefined.
Setting `width: 100%` on both `.kodokan-grid` and `.kodokan-screen`
keeps the carousel from stretching beyond the viewport.
Safari counts scrollbars in the `vw` unit, which can lead to unexpected layout behavior. For example, a wrapper with `min-width: 100vw` may become wider than the page and cause horizontal scrolling. To prevent this, set `width: 100%` on the body and navbars. Optionally, use `overflow-x: hidden` to ensure the layout stays within the viewport.
Mobile Safari 18.5 may also add vertical scroll if fixed headers and footers use `vh` units. The navbar height CSS variables now use `dvh` to match the dynamic viewport height and avoid extra scrolling. Pages with fixed headers or footers should set container heights to `calc(100dvh - var(--header-height) - var(--footer-height))` (or equivalent) so content isn't hidden when the viewport shrinks. The `.home-screen` container implements this rule.
The settings screen previously had its first controls hidden behind the header; wrapping the page in this `.home-screen` container resolves the issue. The classic battle page now also uses this wrapper so the judoka cards appear fully below the header.

## Future Plans

- Get feedback on current cards and stat points
- Take submissions/suggestions on new card designs and stats
- Add stat comparison animations
- Implement difficulty levels for the computer opponent
- Expand the card deck with more judoka and stats

## Contributing

<<<<<<< HEAD
Please format your code with **Prettier**, lint it with **ESLint**, run **Vitest** and **Playwright** before submitting a pull request. For UI-related changes, also verify color contrast with `npm run check:contrast` (Pa11y) while the development server is running. See [CONTRIBUTING.md](CONTRIBUTING.md) for the full checklist.

## Changelog

### 2025-07-15

- Adjust signature move band height to `max(10%, var(--touch-target-size))` for consistent sizing across screens.

### 2025-07-16

- Ensure text within the signature-move band is vertically centered by adding
  `box-sizing: border-box` to the `.signature-move-label` and `.signature-move-value` rules.
=======
Please format your code with **Prettier**, lint it with **ESLint**, run **Vitest** and **Playwright** before submitting a pull request. For UI-related changes, also verify color contrast with `npm run check:contrast` (Pa11y) while the development server is running. See [CONTRIBUTING.md](CONTRIBUTING.md) for the full checklist.
>>>>>>> 6e8681b6
<|MERGE_RESOLUTION|>--- conflicted
+++ resolved
@@ -314,19 +314,4 @@
 
 ## Contributing
 
-<<<<<<< HEAD
-Please format your code with **Prettier**, lint it with **ESLint**, run **Vitest** and **Playwright** before submitting a pull request. For UI-related changes, also verify color contrast with `npm run check:contrast` (Pa11y) while the development server is running. See [CONTRIBUTING.md](CONTRIBUTING.md) for the full checklist.
-
-## Changelog
-
-### 2025-07-15
-
-- Adjust signature move band height to `max(10%, var(--touch-target-size))` for consistent sizing across screens.
-
-### 2025-07-16
-
-- Ensure text within the signature-move band is vertically centered by adding
-  `box-sizing: border-box` to the `.signature-move-label` and `.signature-move-value` rules.
-=======
-Please format your code with **Prettier**, lint it with **ESLint**, run **Vitest** and **Playwright** before submitting a pull request. For UI-related changes, also verify color contrast with `npm run check:contrast` (Pa11y) while the development server is running. See [CONTRIBUTING.md](CONTRIBUTING.md) for the full checklist.
->>>>>>> 6e8681b6
+Please format your code with **Prettier**, lint it with **ESLint**, run **Vitest** and **Playwright** before submitting a pull request. For UI-related changes, also verify color contrast with `npm run check:contrast` (Pa11y) while the development server is running. See [CONTRIBUTING.md](CONTRIBUTING.md) for the full checklist.