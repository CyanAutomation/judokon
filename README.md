# JU-DO-KON! 🥋

**JU-DO-KON!** is a fast-paced, web-based card game, featuring real-life elite judoka. Designed for ages 8–12, the game uses simplified stats, vibrant collectible cards, and a player-vs-computer battle format. First to win 10 rounds takes the match!

Try the game live in your browser: [JU-DO-KON!](https://cyanautomation.github.io/judokon/)

![GitHub Actions Workflow Status](https://img.shields.io/github/actions/workflow/status/CyanAutomation/judokon/runUnitTests.yml?logo=githubactions&style=for-the-badge&label=Unit%20Tests) ![GitHub Actions Workflow Status](https://img.shields.io/github/actions/workflow/status/CyanAutomation/judokon/eslint.yml?logo=eslint&style=for-the-badge&label=ESLint) ![GitHub Actions Workflow Status](https://img.shields.io/github/actions/workflow/status/CyanAutomation/judokon/pages%2Fpages-build-deployment?logo=githubpages&style=for-the-badge&label=GitHub%20Pages) ![Website](https://img.shields.io/website?url=https%3A%2F%2Fcyanautomation.github.io%2Fjudokon%2F&logo=googlechrome&style=for-the-badge&label=JU-DO-KON!%20Website) ![GitHub last commit](https://img.shields.io/github/last-commit/CyanAutomation/judokon?logo=github&style=for-the-badge&color=blue) ![GitHub repo size](https://img.shields.io/github/repo-size/CyanAutomation/judokon?logo=github&style=for-the-badge) ![Static Badge](https://img.shields.io/badge/License-gnu_general_public_license_v3.0-blue?logo=gnu&style=for-the-badge) ![Maintenance](https://img.shields.io/maintenance/yes/2025?style=for-the-badge&logo=cachet&label=Currently%20Maintained)

## Table of Contents

1. [About JU-DO-KON!](#about-ju-do-kon)
2. [Features](#features)
3. [🎮 How to Play JU-DO-KON!](#how-to-play-ju-do-kon)
   - [🥋 The Rules](#-the-rules)
4. [Live Demo](#live-demo)
5. [Installation](#installation)
6. [Dependencies](#dependencies)
7. [Project Structure](#project-structure)
8. [Display Modes](#display-modes)
9. [Browser Compatibility](#browser-compatibility)
10. [Future Plans](#future-plans)
11. [Contributing](#contributing)
12. [Changelog](#changelog)

## Quick Start

1. Make sure you have **Node 18+** and `npm` (or another package manager) installed.
2. Clone the repository, install dependencies, and launch the development server:
   ```bash
   git clone https://github.com/cyanautomation/judokon.git
   cd judokon
   npm install
   npm start  # lightweight local dev server
   # Then visit: http://localhost:5000
   ```
3. Verify formatting and linting before committing:

   ```bash
   npm run lint
   ```

   **For UI-related changes**, also verify color contrast. Make sure a local server (for example `npm start`) is running so Pa11y can access http://localhost:5000:

   ```bash
   npm run check:contrast  # runs Pa11y against http://localhost:5000
   ```

### Debug Logging

To see verbose output from the helper modules during development, enable the
`DEBUG_LOGGING` flag:

```bash
# Node/CLI
DEBUG_LOGGING=true npx vitest run
```

In the browser you can enable it from the console before loading the page:

```javascript
window.DEBUG_LOGGING = true;
```

## Screenshot Tests (On-Demand)

Run optional Playwright-based screenshot tests with:

```bash
npm run test:screenshot
```

Set `SKIP_SCREENSHOTS=true` to skip the screenshot suite if you only want to run
the other Playwright tests:

```bash
SKIP_SCREENSHOTS=true npm run test:screenshot
```

## Project Structure

The repository follows a simple layout. GitHub Pages requires `index.html` to live at the project root.

- `index.html` – landing page served by GitHub Pages. Internal navigation links
  use relative paths (e.g., `../../index.html`) so the site can be served from
  any base URL.
- `src/` – contains the game logic and assets:
  - `game.js`
  - `helpers/` – small utilities (for example `lazyPortrait.js` replaces the placeholder card portraits once they enter view)
  - `components/` – small DOM factories like `Button`, `ToggleSwitch`, `Card`, the `Modal` dialog, and `StatsPanel`

    ```javascript
    import { createStatsPanel } from "./src/components/StatsPanel.js";
    const panel = createStatsPanel(
      { power: 9, speed: 8, technique: 7 },
      { ariaLabel: "Shohei Ono stats" }
    );
    document.body.appendChild(panel);
    ```

    `Card.js` applies the same design tokens for colors and spacing.

    ```javascript
    import { createCard } from "./src/components/Card.js";
    const card = createCard("<p>Hello</p>");
    document.body.appendChild(card);
    ```

    `Modal.js` exports a dialog component with keyboard focus trapping.

    ```javascript
    import { createModal } from "./src/components/Modal.js";
    const contentFragment = document.createDocumentFragment();
    const modalContent = document.createElement("p");
    modalContent.textContent = "This is a modal dialog.";
    contentFragment.appendChild(modalContent);
    const modal = createModal(contentFragment, { labelledBy: "modalTitle" });
    document.body.appendChild(modal.element);

    // Example: Wire up open() and close() methods to button clicks
    const openButton = document.createElement("button");
    openButton.textContent = "Open Modal";
    openButton.addEventListener("click", () => modal.open());
    document.body.appendChild(openButton);

    const closeButton = document.createElement("button");
    closeButton.textContent = "Close Modal";
    closeButton.addEventListener("click", () => modal.close());
    modal.element.appendChild(closeButton);
    ```

    Call `open()` on a user action and focus stays trapped until `close()` runs.

    `lazyPortrait.js` enables IntersectionObserver-based image loading. The
    `renderJudokaCard` and `buildCardCarousel` helpers automatically call
    `setupLazyPortraits()` so portraits swap in when cards enter view. Import and
    call it manually only if you build card markup yourself.

  - `pages/`
    HTML pages. Each page imports a matching module from
    `src/helpers` (for example `randomJudokaPage.js`) that wires up its
    interactive behavior. The directory also contains
    `mockupViewer.html`, a simple carousel for browsing the image files
    under `design/mockups/`. It displays the filename overlay, centers
    each image, and scales it to fit the viewport. The page now
    centers all of its content for a consistent layout.
  - `data/`
  - `schemas/`
    JSON Schema definitions used to validate the data files.
  - `assets/`
    Card art and UI graphics, including `cardBacks/cardBack-2.png` used when a card flips.
  - `styles/`

- `tests/` – Vitest unit tests.
  - `design/` – documentation and code standards.
  - [Architecture Overview](design/architecture.md) – summary of key modules.

### PRD Reader

Product Requirements Documents live in `design/productRequirementsDocuments`.
Add new Markdown files there and include the filename in the `FILES` array of
`src/helpers/prdReaderPage.js`. Open `src/pages/prdViewer.html` in your browser
<<<<<<< HEAD
to browse the documents with next/previous navigation. The page now imports
`base.css` and `layout.css` so wide elements stay wrapped inside the viewport.
Navigation buttons remain left-aligned with a gap so they don't interfere with
the centered content. Users can return to the main menu via the Home button.
=======
to browse the documents with next/previous navigation. Buttons tagged with
`data-nav="prev"` and `data-nav="next"` appear in both the header and footer.
The page now imports `base.css` and `layout.css` so wide elements stay wrapped
inside the viewport. Navigation buttons remain left-aligned with a gap so they
don't interfere with the centered content.
>>>>>>> cd051bc3

### CSS Organization

- `base.css` – tokens, resets, and global typography.
- `layout.css` – overall page layout/grid.
- `components.css` – reusable UI components. All `<button>` elements
  use design tokens such as `--button-bg` and `--button-text-color`.
  `setupButtonEffects()` adds a Material-style ripple when buttons are
  clicked. An optional `.secondary-button` class provides a lighter
  variant.
- `utilities.css` – helper classes.
- Page-specific files such as `carousel.css` and `quote.css`.

Import styles in this order: `base.css` first, then layout and component files, and finally `utilities.css`.

Global rules should not be repeated across files.

All pages include a fixed header and persistent bottom navigation bar. The body has top and bottom padding to ensure content scrolls under these elements.

The `.animate-card` class in `components.css` reveals new cards with a short
fade and upward slide. A `prefers-reduced-motion` media query removes the
animation so the card appears instantly when motion reduction is requested.

## Data Schemas and Validation

JSON files in `src/data` are validated against matching schemas in `src/schemas`.
Validate all data files at once with the npm script (which runs `scripts/validateData.js`):

```bash
npm run validate:data
```

You can also validate a single pair manually:

```bash
npx ajv validate -s src/schemas/judoka.schema.json -d src/data/judoka.json
```

See [design/dataSchemas/README.md](design/dataSchemas/README.md) for full details
and instructions on updating schemas when data changes.

The repository specifies commenting standards in design/codeStandards. JSDoc comments and @pseudocode blocks must remain intact, as shown in documentation excerpts.

## Features

- 99-card deck featuring elite judoka (slowly building up to this)
- One-on-one stat battles
- Designed for kids and judo fans alike
- Playable directly in the browser
- Loading indicator for better user experience
- Modularized JavaScript for better maintainability
- Slide-in country picker, opened via a panel icon with an arrow, for filtering judoka by flag with accessible
  `aria-label` descriptions
- Country picker panel appears below the fixed header for unobstructed viewing
- Scroll buttons disable when the carousel reaches either end
- Mockup viewer page with next/back controls for design screenshots (includes a Home link)

## About JU-DO-KON!

**JU-DO-KON!** is a fast-paced, web-based card game, featuring real-life elite judoka. Designed for ages 8–12, the game uses simplified stats, vibrant collectible cards, and a player-vs-computer battle format. First to win 10 rounds takes the match!

This project is built with HTML, CSS, and JavaScript, and hosted on GitHub Pages.

🥋 99-card deck  
💥 One-on-one stat battles  
🔥 Built for kids and judo fans alike

---

## 🎮 How to Play JUDOKON!

**JUDOKON!** is a fast-paced, Top Trumps-style card game featuring real-life elite judoka. You play against the computer in a battle of stats — first to 10 wins takes the match!

### 🥋 The Rules:

1. **You vs. Computer**
   - Each match starts with both players receiving **25 random cards** from a 99-card deck.

2. **Start the Battle**
   - In each round, you and the computer each draw your top card.

3. **Choose Your Stat**
   - You select one of the stats on your card (e.g. Power, Speed, Technique, etc.)

4. **Compare Stats**
   - The chosen stat is compared with the computer’s card.
   - **Highest value wins the round**.
   - If both stats are equal, it’s a **draw** — no one scores.

5. **Scoring**
   - Each round win gives you **1 point**.
   - The cards used in that round are **discarded** (not reused).

6. **Winning the Match**
   - First player to reach **10 points** wins!
   - If **neither player reaches 10 points after 25 rounds**, the match ends in a **draw**.

## Live Demo

Try the game live in your browser: [JU-DO-KON!](https://cyanautomation.github.io/judokon/)

- No installation required.
- Fully playable with all features.

## Technologies Used

- **HTML5**: For the structure of the game.
- **CSS3**: For styling and layout.
- **JavaScript (ES6)**: For game logic and interactivity.
- **Vite**: For building and bundling the project.
- **Marked**: Minimal parser used in the PRD reader that now supports nested lists, bold text, tables, and horizontal rules.
- **GitHub Pages**: For hosting the live demo.

## Known Issues

- The game currently does not support mobile devices.
- Animations for card flips are now implemented.
- Difficulty levels for the computer opponent are under development.

## Display Modes

JU-DO-KON! supports **light**, **dark**, and **gray** themes. The
`applyDisplayMode` helper sets a `data-theme` attribute on the `<body>` element
so CSS in `src/styles/base.css` can override variables for each mode. Define a
new theme by adding a `[data-theme="my-theme"]` block with your custom
variables and call `applyDisplayMode("my-theme")` to activate it.

If you modify theme colors, run `npm run check:contrast` while the development
server is running to verify adequate color contrast.

## Browser Compatibility

JU-DO-KON! is tested in the latest versions of Chrome, Firefox, Safari, and Edge.
The card carousel uses modern CSS like `clamp()` for flexible sizing. Safari 15
and older do not support `clamp()`, so cards fall back to a fixed `300px` width.
Safari may expand flex items if `min-width` isn't explicitly set. Set
`min-width: 0` on `.card-carousel` so horizontal scrolling works correctly.
Safari 18 has a regression where flex items grow when scroll buttons are inline
with the carousel. Apply `min-width: 0` to `.carousel-container` and position
`.scroll-button` absolutely to keep the carousel inside the viewport.
Another Safari quirk allows the placeholder `#carousel-container` element to
expand based on its children, producing a page wider than the viewport. Assign
`width: 100%`, `min-width: 0`, and `overflow: hidden` to `#carousel-container`
to constrain the carousel on this browser.
Mobile Safari supports smooth scrolling via
`-webkit-overflow-scrolling: touch`.
Safari may expand grid columns when the container width is undefined.
Setting `width: 100%` on both `.kodokan-grid` and `.kodokan-screen`
keeps the carousel from stretching beyond the viewport.
Safari counts scrollbars in the `vw` unit, which can lead to unexpected layout behavior. For example, a wrapper with `min-width: 100vw` may become wider than the page and cause horizontal scrolling. To prevent this, set `width: 100%` on the body and navbars. Optionally, use `overflow-x: hidden` to ensure the layout stays within the viewport.
Mobile Safari 18.5 may also add vertical scroll if fixed headers and footers use `vh` units. The navbar height CSS variables now use `dvh` to match the dynamic viewport height and avoid extra scrolling. Pages with fixed headers or footers should set container heights to `calc(100dvh - var(--header-height) - var(--footer-height))` (or equivalent) so content isn't hidden when the viewport shrinks. The `.home-screen` container implements this rule.

Safari 18.5 positions `.signature-move-container` text at the bottom edge unless the container uses standard flex alignment. The container now applies `line-height: max(10%, var(--touch-target-size))` along with `align-items: center` and `justify-content: center`. Removing `flex: 1 1 0` from the child spans prevents stretching so the label and value remain vertically centered.

Safari 18.5 sometimes shrinks judoka cards, causing text overlap. The width rule now uses `clamp(200px, 70vw, 300px)` so cards occupy about 70% of the viewport on mobile. This applies to both the random card view and the browse carousel.

Chrome may show a small gap below the stats panel when the combined height of
card sections is less than 100%. Ensure `.card-top-bar`, `.card-portrait`,
`.card-stats`, and `.signature-move-container` together fill the card height to
avoid this issue.

The bottom navbar uses `env(safe-area-inset-bottom)` with a `constant()` fallback to add extra padding and height. This prevents it from overlapping the iOS home indicator and keeps content visible.

Layout containers should include a `vh` fallback declared before the `dvh` rule so browsers without dynamic viewport support still size elements correctly.
The settings screen previously had its first controls hidden behind the header; wrapping the page in this `.home-screen` container resolves the issue. The classic battle page now also uses this wrapper so the judoka cards appear fully below the header.

## Future Plans

- Get feedback on current cards and stat points
- Take submissions/suggestions on new card designs and stats
- Add stat comparison animations
- Implement difficulty levels for the computer opponent
- Expand the card deck with more judoka and stats

## Contributing

Please format your code with **Prettier**, lint it with **ESLint**, run **Vitest** and **Playwright** before submitting a pull request. For UI-related changes, also verify color contrast with `npm run check:contrast` (Pa11y) while the development server is running. See [CONTRIBUTING.md](CONTRIBUTING.md) for the full checklist.<|MERGE_RESOLUTION|>--- conflicted
+++ resolved
@@ -159,18 +159,11 @@
 Product Requirements Documents live in `design/productRequirementsDocuments`.
 Add new Markdown files there and include the filename in the `FILES` array of
 `src/helpers/prdReaderPage.js`. Open `src/pages/prdViewer.html` in your browser
-<<<<<<< HEAD
-to browse the documents with next/previous navigation. The page now imports
-`base.css` and `layout.css` so wide elements stay wrapped inside the viewport.
-Navigation buttons remain left-aligned with a gap so they don't interfere with
-the centered content. Users can return to the main menu via the Home button.
-=======
 to browse the documents with next/previous navigation. Buttons tagged with
 `data-nav="prev"` and `data-nav="next"` appear in both the header and footer.
 The page now imports `base.css` and `layout.css` so wide elements stay wrapped
 inside the viewport. Navigation buttons remain left-aligned with a gap so they
-don't interfere with the centered content.
->>>>>>> cd051bc3
+don't interfere with the centered content. Users can return to the main menu via the Home button.
 
 ### CSS Organization
 
