name: Update Playwright Baselines

on:
  schedule:
    - cron: "0 4 * * *" # Runs daily at 04:00 UTC (adjust as needed)
  workflow_dispatch: {}

concurrency:
  group: "playwright-baseline"
  cancel-in-progress: true

permissions:
  contents: write
  pull-requests: write

env:
  NODE_VERSION: 20
  BRANCH_NAME: "auto/playwright-baselines"

jobs:
  regenerate_baselines:
    name: Regenerate Playwright Baselines
    runs-on: ubuntu-latest

    steps:
      - name: Checkout repository
        uses: actions/checkout@v4

      - name: Set up Node.js
        uses: actions/setup-node@v4
        with:
<<<<<<< HEAD
          node-version: 20
=======
          node-version: ${{ env.NODE_VERSION }}
>>>>>>> 83d8bd71
          cache: "npm"

      - name: Install dependencies
        run: npm ci

      - name: Cache Playwright browsers
        uses: actions/cache@v3
        with:
          path: ~/.cache/ms-playwright
          key: ${{ runner.os }}-playwright-${{ hashFiles('**/package-lock.json') }}
          restore-keys: ${{ runner.os }}-playwright-

      - name: Install Playwright browsers
        run: npx playwright install --with-deps

      - name: Update Playwright snapshots
        run: npx playwright test --update-snapshots

      - name: Get current date
        id: date
        run: echo "date=$(date +'%Y-%m-%d')" >> $GITHUB_ENV

      - name: Create Pull Request
        uses: peter-evans/create-pull-request@v7
        with:
          token: ${{ secrets.GITHUB_TOKEN }}
          commit-message: "PR: update Playwright baseline images"
          title: "PR: update Playwright baselines - ${{ env.date }}"
          body: |
            This PR updates the Playwright baseline screenshots.
            New baseline images overwrite the previous ones.
          branch: ${{ env.BRANCH_NAME }}
          labels: |
            automated
            playwright
            testing
          assignees: ${{ github.actor }}<|MERGE_RESOLUTION|>--- conflicted
+++ resolved
@@ -29,11 +29,7 @@
       - name: Set up Node.js
         uses: actions/setup-node@v4
         with:
-<<<<<<< HEAD
           node-version: 20
-=======
-          node-version: ${{ env.NODE_VERSION }}
->>>>>>> 83d8bd71
           cache: "npm"
 
       - name: Install dependencies
