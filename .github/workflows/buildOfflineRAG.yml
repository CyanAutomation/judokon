--- conflicted
+++ resolved
@@ -59,12 +59,7 @@
         env:
           TRANSFORMERS_OFFLINE: "1"
           HF_HUB_OFFLINE: "1"
-<<<<<<< HEAD
-          NODE_OPTIONS: "--experimental-json-modules"
-        shell: bash
-=======
           NODE_OPTIONS: --experimental-json-modules
->>>>>>> 91f12525
         run: |
           set -euxo pipefail
           mkdir -p src/rag-offline
