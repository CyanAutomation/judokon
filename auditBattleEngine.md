# Classic Battle Engine Complexity Audit

This document provides an audit of the JavaScript files within `src/helpers/classicBattle/`, identifying functions that are overly complex or hard to maintain, along with suggestions for improvement and a remediation plan. The assessment focuses on line count (functions >50 lines are a primary concern as per `GEMINI.md`), nesting depth, number of responsibilities, and overall readability.

## Remediation Log

- **TimerController fallback countdown**: The fallback countdown previously bypassed the injected scheduler, so mocked schedulers could not observe tick scheduling or cancellations. Routing both `setTimeout` and `clearTimeout` calls through the provided scheduler keeps fake timers deterministic and prevents regression tests from missing drift.
- **Card selection + battle score documentation**: Filled in the remaining `@summary`/`@pseudocode` blocks for exported helpers in `src/helpers/classicBattle/cardSelection.js` and `src/helpers/battle/score.js`, aligning them with the expectations spelled out in `GEMINI.md`.
<<<<<<< HEAD
- **Card selection data orchestration**: Extracted `loadJudokaData`, `loadGokyoLookup`, `selectOpponentJudoka`, and `renderOpponentPlaceholder` so `drawCards` now coordinates explicit helpers. The smaller helpers accept injected fetchers/containers, which keeps tests deterministic while shrinking the orchestration footprint.
=======
- **Round timer orchestration**: Broke `startTimer` into `resolveRoundTimerDuration`, `primeTimerDisplay`, `configureTimerCallbacks`, and `handleTimerExpiration`, enabling dependency injection for scoreboard/scheduler shims while reducing the orchestration function's complexity.
>>>>>>> b85000b5

## General Observations

- **Orchestration Functions**: Many functions named `init*`, `setup*`, `handle*`, `bind*` tend to be complex because they orchestrate multiple sub-tasks. While some complexity is expected for orchestration, they often exceed reasonable limits.
- **DOM Manipulation**: Functions dealing heavily with DOM manipulation (creating elements, adding/removing classes, event listeners) often become complex, especially when combined with conditional logic and error handling.
- **Timer/Scheduler Logic**: Functions involving `setTimeout`, `requestAnimationFrame`, and custom schedulers are inherently more complex due to their asynchronous nature and the potential for race conditions.
- **Test-Specific Logic**: A significant amount of `if (IS_VITEST)` or `if (typeof process !== "undefined" && process.env && process.env.VITEST)` blocks add to the line count and conditional complexity. While necessary for testing, they make the core logic harder to read and maintain.
- **Missing JSDoc `@pseudocode`**: Many functions, even complex ones, are missing the `@pseudocode` tag in their JSDoc, which is a requirement from `GEMINI.md`.

## Detailed Function-Level Assessment

### `src/helpers/classicBattle/autoSelectHandlers.js`

- `handleStatSelectionTimeout` (approx. 30 lines): Medium complexity due to nested `setTimeout` calls and conditional logic for scheduling stalled prompts, countdowns, and auto-select.
  - **Suggestion**: Extract nested `setTimeout` callbacks into named helper functions to improve readability and testability.

### `src/helpers/classicBattle/autoSelectStat.js`

- `autoSelectStat` (approx. 30 lines): Medium complexity due to random stat selection, defensive DOM manipulation, and asynchronous waiting.
  - **Suggestion**: Separate DOM manipulation and feedback logic from the core stat selection and `onSelect` invocation.

### `src/helpers/classicBattle/bootstrap.js`

- `setupClassicBattlePage` (approx. 35 lines): Medium complexity. Orchestrates engine creation, event bridging, view/controller initialization, scoreboard setup, and debug API exposure.
  - **Suggestion**: Break down `startCallback` into smaller, focused functions (e.g., `initializeViewAndController`, `setupScoreboardWithTimerControls`).

### `src/helpers/classicBattle/cardSelection.js`

- `showLoadError` (approx. 40 lines): Medium complexity due to conditional message handling, modal creation, and retry logic.
  - **Suggestion**: Extract modal creation and button wiring into a dedicated helper function.
- `renderOpponentPlaceholder` (approx. 35 lines): Medium complexity due to conditional rendering, error handling, and DOM manipulation.
  - **Suggestion**: Decouple the `JudokaCard` rendering from the debug panel preservation and lazy portrait setup.
- `drawCards` (approx. 50 lines): **High complexity**. Orchestrates data loading, filtering, player card generation, opponent selection, and opponent placeholder rendering. Exceeds the informal 50-line limit.
  - **Suggestion**: Refactor into smaller functions: `loadBattleData`, `generatePlayerCard`, `selectOpponentJudoka`, `renderOpponentCardPlaceholder`.

### `src/helpers/classicBattle/controller.js`

- `startRound` (approx. 20 lines): Medium complexity due to nested `try/catch` blocks and orchestrating `_performStartRound` and `_awaitOpponentCard`.
  - **Suggestion**: Simplify error handling by centralizing it or using a more robust error propagation mechanism.

### `src/helpers/classicBattle/cooldowns.js`

- `initInterRoundCooldown` (approx. 50 lines): **High complexity**. Long function with dynamic imports, complex timer setup, event handling, and skip handler management. Exceeds the informal 50-line limit.
  - **Suggestion**: Break down into `computeCooldownDuration`, `setupCooldownTimer`, `handleCooldownExpiration`, `wireNextButtonReadiness`.

### `src/helpers/classicBattle/debugLogger.js`

- `BattleDebugLogger.query` (approx. 25 lines): **High complexity**. Multiple filtering conditions, sorting, and slicing make this function dense.
  - **Suggestion**: Extract individual filtering and sorting logic into private helper methods.
- `BattleDebugLogger.getStats` (approx. 20 lines): **High complexity**. Iterates through the buffer to compute various statistics.
  - **Suggestion**: Separate the counting logic for categories and levels into distinct helper functions.
- `createComponentLogger` (approx. 15 lines): Medium complexity. Returns an object with multiple logging functions, which can be hard to test.
  - **Suggestion**: Consider a class-based approach for component loggers or a factory that returns a simpler API.

### `src/helpers/classicBattle/debugPanel.js`

- `ensureDebugPanelStructure` / `persistDebugPanelState` / `mountDebugPanel` (approx. 15 lines each): **Medium complexity**. Shared helpers centralize DOM creation, persistence wiring, and mounting logic for the debug panel.
  - **Suggestion**: Consider a light-weight class or module namespace if additional responsibilities accumulate.
- `initDebugPanel` (approx. 20 lines): **Medium complexity** after delegating the heavy DOM work to the shared helpers.
  - **Suggestion**: Continue to lean on the helpers to keep initialization thin and testable.
- `setDebugPanelEnabled` (approx. 20 lines): **Medium complexity** with the shared helpers handling structure/persistence/mounting.
  - **Suggestion**: Ensure helper coverage in tests to guard against regressions when toggling the panel dynamically.

### `src/helpers/classicBattle/endModal.js`

- `showEndModal` (approx. 30 lines): Medium complexity due to modal creation, content setting, and wiring replay/quit buttons.
  - **Suggestion**: Extract modal content generation and button event wiring into separate functions.

### `src/helpers/classicBattle/engineBridge.js`

- `bridgeEngineEvents` (approx. 30 lines): Medium complexity due to multiple `onEngine` listeners and nested `try/catch` blocks for event re-emission and normalization.
  - **Suggestion**: Create a map of engine event types to battle event types and iterate over it to reduce repetition.

### `src/helpers/classicBattle/eventAliases.js`

- `emitEventWithAliases` (approx. 20 lines): Medium complexity due to loop, conditional warning, and dispatching multiple events.
  - **Suggestion**: Separate the deprecation warning logic from the event dispatching loop.
- `emitBattleEventWithAliases` (approx. 25 lines): Medium complexity due to dynamic import fallback, conditional warning, and resolving event target.
  - **Suggestion**: Centralize the logic for resolving the battle event target.

### `src/helpers/classicBattle/eventDispatcher.js`

- `dispatchBattleEvent` (approx. 25 lines): Medium complexity due to conditional machine access, `try/catch` blocks, and emitting interrupt events.
  - **Suggestion**: Simplify the machine retrieval logic and centralize error handling for dispatch failures.

### `src/helpers/classicBattle/interruptHandlers.js`

- `initInterruptHandlers` (approx. 20 lines): Medium complexity as it orchestrates the setup of navigation and error handlers.
  - **Suggestion**: Break down into `setupNavigationHandlers` and `setupErrorHandlers`.
- `showErrorDialog` (approx. 30 lines): Medium complexity due to modal creation, update logic, and reload functionality.
  - **Suggestion**: Extract modal creation and button wiring into a dedicated helper.

### `src/helpers/classicBattle/opponentController.js`

- `getOpponentCardData` (approx. 15 lines): Medium complexity due to multiple asynchronous data fetching and state manipulation.
  - **Suggestion**: Use `Promise.all` for concurrent data fetching and simplify the data enrichment process.

### `src/helpers/classicBattle/orchestrator.js`

- `emitStateChange` (approx. 25 lines): Medium complexity due to collecting engine context, logging, mirroring timer state, and emitting events with conditional debug exposure.
  - **Suggestion**: Extract timer state mirroring and debug exposure into a separate, focused function.
- `attachListeners` (approx. 40 lines): **High complexity**. Sets up many event listeners (DOM, debug), exposes debug getters, and handles visibility/timer drift/injected errors.
  - **Suggestion**: Decompose into `attachDomListeners`, `attachDebugListeners`, `exposeMachineDebugApi`, `handleEngineLifecycleEvents`.
- `initClassicBattleOrchestrator` (approx. 35 lines): **High complexity**. The main orchestration function, responsible for preloading dependencies, setting up context, defining `onTransition`, creating the state manager, and attaching listeners.
  - **Suggestion**: Break down into `initializeOrchestratorContext`, `defineStateTransitionLogic`, `createAndAttachStateManager`.
- `onTransition` (nested in `initClassicBattleOrchestrator`, approx. 20 lines): Medium complexity due to logging, calling `onStateChange`, and emitting various diagnostic and state change events.
  - **Suggestion**: Group related event emissions into a single helper function.

### `src/helpers/classicBattle/promises.js`

- `setupPromise` (approx. 25 lines): Medium complexity due to nested `Promise` creation, `onBattleEvent` handler, and window-scoped exposure.
  - **Suggestion**: Simplify the promise creation and resolution logic, potentially by using a more declarative event-to-promise pattern.

### `src/helpers/classicBattle/quitModal.js`

- `createQuitConfirmation` (approx. 40 lines): **High complexity**. Creates modal, sets content, wires cancel/quit buttons, handles dispatch and navigation.
  - **Suggestion**: Extract modal content generation, button wiring, and navigation logic into separate, testable functions.
- `quitMatch` (approx. 25 lines): Medium complexity due to promise creation, modal handling, and polling for the confirm button.
  - **Suggestion**: Decouple the promise resolution from the modal creation and polling.

### `src/helpers/classicBattle/roundManager.js`

- `handleReplay` (approx. 25 lines): Medium complexity due to conditional engine recreation, event bridging, UI reset, and scoreboard updates.
  - **Suggestion**: Separate engine management from UI reset and scoreboard updates.
- `startCooldown` (approx. 60 lines): **Very High complexity**. Very long function with complex conditional logic for orchestrated mode, multiple event listeners, and nested functions for timer wiring. Exceeds the informal 50-line limit.
  - **Suggestion**: This function needs significant refactoring. Break it down into `createCooldownControls`, `setupOrchestratedCooldown`, `setupNonOrchestratedCooldown`, `wireNextRoundTimer`.
- `setupOrchestratedReady` (approx. 40 lines): **High complexity**. Manages cleanup functions, event listeners, and various readiness checks.
  - **Suggestion**: Extract event listener registration and cleanup into a dedicated helper.
- `wireNextRoundTimer` (approx. 50 lines): **High complexity**. Long function with complex timer setup, event listeners, and conditional fallback. Exceeds the informal 50-line limit.
  - **Suggestion**: Decompose into `createAndAttachTimer`, `setupTimerEventHandlers`, `scheduleFallbackTimer`.
- `_resetForTest` (approx. 45 lines): **High complexity**. Resets many subsystems (skip state, selection, engine, scheduler), handles conditional engine recreation, and clears store state.
  - **Suggestion**: Break down into `resetSubsystems`, `resetStoreState`, `emitUIResetEvent`.

### `src/helpers/classicBattle/roundResolver.js`

- `evaluateOutcome` (approx. 40 lines): Medium complexity due to `try/catch` blocks, conditional debug logging, and direct DOM updates for tests.
  - **Suggestion**: Separate test-specific DOM updates into a test utility or mock.
- `computeRoundResult` (approx. 15 lines): Medium complexity as it orchestrates `evaluateOutcome`, `dispatchOutcomeEvents`, `updateScoreboard`, and `emitRoundResolved`.
  - **Suggestion**: This function is an orchestrator; its complexity is acceptable if the functions it calls are simple.

### `src/helpers/classicBattle/roundSelectModal.js`

- `initRoundSelectModal` (approx. 60 lines): **Very High complexity**. Very long function with conditional autostart/test mode logic, modal creation, keyboard event handling, and asynchronous tooltip initialization. Exceeds the informal 50-line limit.
  - **Suggestion**: This function needs significant refactoring. Break down into `handleAutostartLogic`, `createRoundSelectionModal`, `wireRoundSelectionButtons`, `setupKeyboardNavigation`.
- `applyGameModePositioning` (approx. 60 lines): **Very High complexity**. Very long function with complex DOM manipulation, event listeners for resize/orientation, and cleanup logic. Exceeds the informal 50-line limit.
  - **Suggestion**: Encapsulate positioning logic within a dedicated class or module that manages its own lifecycle (attach/detach listeners).

### `src/helpers/classicBattle/roundUI.js`

- `applyRoundUI` (approx. 45 lines): **High complexity**. Resets UI, updates scoreboard, shows prompt, starts timer, and schedules stall timeout.
  - **Suggestion**: Break down into `resetRoundUIElements`, `updateScoreboardAndCounter`, `startRoundTimersAndStallDetection`.
- `bindRoundResolved` (approx. 45 lines): **High complexity**. Handles outcome, score updates, match end logic, cooldown scheduling, and stat button resets.
  - **Suggestion**: Separate match end handling and cooldown scheduling into distinct functions.
- `bindRoundUIEventHandlersDynamic` (approx. 60 lines): **Very High complexity**. Very long function with complex asynchronous imports, event listener registration, and conditional logic for UI updates. Exceeds the informal 50-line limit.
  - **Suggestion**: This function needs significant refactoring. Break down into `setupDynamicRoundStartedHandler`, `setupDynamicStatSelectedHandler`, `setupDynamicRoundResolvedHandler`.

### `src/helpers/classicBattle/selectionHandler.js`

- `emitSelectionEvent` (approx. 25 lines): Medium complexity due to emitting multiple events and test-specific DOM cleanup.
  - **Suggestion**: Separate test-specific DOM cleanup into a test utility.
- `handleStatSelection` (approx. 70 lines): **Very High complexity**. Very long function with many responsibilities: validation, store update, timer cleanup, event emission, orchestrator dispatch, fallback resolution, and UI updates. Exceeds the informal 50-line limit.
  - **Suggestion**: This function is a prime candidate for significant refactoring. Break down into `validateAndApplySelection`, `cleanupAndEmitSelection`, `resolveRoundViaOrchestratorOrDirectly`, `updateUIAfterResolution`.
  - **2024-Refactor**: Extracted `validateAndApplySelection`, `dispatchStatSelected`, `resolveWithFallback`, and `syncResultDisplay` helpers so `handleStatSelection` now orchestrates the flow.

### `src/helpers/classicBattle/setupUIBindings.js`

- `setupUIBindings` (approx. 20 lines): **High complexity**. While short, this function orchestrates many UI setup tasks (scoreboard, quit button, interrupt handlers, orientation, stat buttons, battle progress, labels, tooltips, hints).
  - **Suggestion**: This function is an orchestrator; its complexity is acceptable if the functions it calls are simple. However, ensure each sub-setup function is itself simple and focused.

### `src/helpers/classicBattle/stateManager.js`

- `createStateManager` (approx. 45 lines): **High complexity**. Core state machine logic, including building state map, initializing machine, handling dispatch, and running `onEnter` handlers.
  - **Suggestion**: Extract the state transition logic within `dispatch` into a separate helper function.

### `src/helpers/classicBattle/timerService.js`

- `onNextButtonClick` (approx. 30 lines): **High complexity**. Complex conditional logic for advancing/canceling, emitting events, and setting warning timeouts.
  - **Suggestion**: Break down into `handleNextButtonAdvance`, `handleNextButtonCancel`, `logCooldownWarning`.
- `startTimer` (approx. 70 lines): **Very High complexity**. Very long function with complex timer duration determination, `onTick`/`onExpired` handlers, skip handler registration, and auto-select logic. Exceeds the informal 50-line limit.
  - **Suggestion**: This function needs significant refactoring. Break down into `determineTimerDuration`, `setupTimerCallbacks`, `createAndStartRoundTimer`, `handleTimerExpiration`.

### `src/helpers/classicBattle/uiHelpers.js`

- `watchBattleOrientation` (approx. 35 lines): **High complexity**. Involves polling, `requestAnimationFrame`, and event listeners for orientation and resize changes.
  - **Suggestion**: Encapsulate the orientation watching logic within a dedicated module or class that manages its own lifecycle.
- `initStatButtons` (approx. 35 lines): **High complexity**. Initializes stat buttons, wires click handlers, sets up hotkeys, and manages enable/disable states.
  - **Suggestion**: Break down into `getStatButtonsAndContainer`, `createStatButtonControls`, `wireStatButtonEvents`.
- `syncScoreDisplay` (approx. 35 lines in `uiService.js`): Medium complexity due to conditional DOM manipulation and debug logging.
  - **Suggestion**: Separate DOM manipulation logic from score retrieval and component updates.

### `src/helpers/classicBattle/uiEventHandlers.js`

- `bindUIHelperEventHandlersDynamic` (approx. 25 lines): Medium complexity due to `WeakSet` guard, `async` event listeners, and `try/catch` blocks.
  - **Suggestion**: Extract individual event handlers into separate named functions for clarity.

## Suggestions for Improvement (General)

1. **Extract Sub-Functions**: Break down large functions (especially those >50 lines) into smaller, single-responsibility functions. For example, in `handleStatSelection`, the validation, store update, timer cleanup, event emission, and resolution logic could be separate functions.
2. **Reduce Nesting**: Refactor deeply nested `if/else` or `try/catch` blocks. Guard clauses at the beginning of functions can reduce nesting.
3. **Separate Concerns**:
   - **UI Logic vs. Business Logic**: Clearly separate functions that manipulate the DOM from those that implement game rules or state transitions.
   - **Test-Specific Code**: Consider moving test-specific logic (e.g., `if (IS_VITEST)`) into dedicated test utilities or using dependency injection to provide test-specific implementations.
   - **Error Handling**: Centralize error handling where possible, rather than scattering `try/catch` blocks everywhere.
4. **Improve JSDoc**: Add `@pseudocode` to all public and complex functions as per `GEMINI.md`. Ensure existing JSDoc is accurate and comprehensive.
5. **State Management**: For functions that manage complex state (like `initDebugPanel` or `applyGameModePositioning`), consider using a more declarative approach or a small state machine if appropriate, to make transitions and side effects clearer.
6. **Dependency Injection**: For functions that depend on many external modules or global state, consider passing these dependencies as arguments or through a context object to improve testability and reduce coupling.
7. **Event-Driven Architecture**: While the project uses an event bus, some functions still directly call other modules. Reinforce the event-driven pattern where appropriate to further decouple components.

## Remediation Plan

**Phase 1: Documentation and Identification (Current Phase)**

- Complete the audit, identifying all overly complex functions.
- Ensure all public and complex functions have accurate JSDoc with `@pseudocode`. (This will be an ongoing task during refactoring).

**Phase 2: Prioritization and Small Refactors (Next Step)**

- **Prioritize**: Focus on the "Very High complexity" functions first, followed by "High complexity" functions.
  - `handleStatSelection`
  - `startTimer`
  - `initRoundSelectModal`
  - `applyGameModePositioning`
  - `startCooldown`
  - `initDebugPanel` / `setDebugPanelEnabled`
  - `initInterRoundCooldown`
  - `drawCards`
  - `bindRoundUIEventHandlersDynamic`
- For functions slightly over the line limit or with minor nesting issues, perform small, targeted refactors to extract helper functions or simplify conditional logic.
- Add unit tests for newly extracted helper functions to ensure correctness.

**Phase 3: Major Refactoring (Iterative)**

- For the most complex functions identified in Phase 2, plan a more significant refactoring. This will involve:
  - **Decomposition**: Breaking down large functions into smaller, single-responsibility units.
  - **Encapsulation**: Creating classes or modules to manage related state and behavior (e.g., a `DebugPanel` class).
  - **Declarative Logic**: Moving towards more declarative code where possible, especially for UI updates and state transitions.
- Each major refactoring should be accompanied by:
  - New or updated unit tests to maintain coverage and ensure the refactored code behaves as expected.
  - Verification against the core validation suite (`npx eslint .`, `npx vitest run`, `npm run check:jsdoc`, `npx prettier . --check`).
  - Review of the `GEMINI.md` guidelines (e.g., function line limits, JSDoc).

**Phase 4: Continuous Improvement**

- Integrate complexity metrics (e.g., cyclomatic complexity, line count) into the CI/CD pipeline to prevent future regressions.
- Regularly review new code for adherence to modularity and readability standards.
- Conduct periodic code reviews focusing on maintainability and adherence to architectural principles.

## Detailed Function-Level Assessment for `src/helpers/battle/`

This section provides an audit of the JavaScript files within `src/helpers/battle/`, identifying functions that are overly complex or hard to maintain, along with suggestions for improvement and a remediation plan. The assessment focuses on line count (functions >50 lines are a primary concern as per `GEMINI.md`), nesting depth, number of responsibilities, and overall readability.

### General Observations

- **No functions exceed 50 lines**: This is a positive indicator, suggesting that functions are generally well-scoped and adhere to the recommended size limits.
- **DOM Interaction**: The functions identified as having medium complexity primarily involve direct DOM manipulation and interaction. This inherently adds some complexity due to the need for defensive coding and handling browser-specific behaviors (like reflow).
- **Defensive Coding**: The presence of `try/catch` blocks and conditional checks for `window` and `document` availability is good practice, but it does contribute to the line count and perceived complexity.
- **JSDoc**: While JSDoc comments are present, some `@pseudocode` sections are marked as `TODO`, indicating incomplete documentation. This is a requirement from `GEMINI.md`.

### `src/helpers/battle/battleUI.js`

- `resetStatButtons` (approx. 20 lines): Medium complexity. This function clears visual selection, disables buttons, forces reflow, and then re-enables buttons. The reflow and re-enable logic, especially with the conditional test mode, adds a layer of complexity.
  - **Suggestion**: Consider extracting the reflow and re-enable logic into a dedicated, small helper function to improve clarity.
- `showResult` (approx. 30 lines): Medium complexity. This function displays a message and handles a fading animation using `setTimeout` and `requestAnimationFrame`. The animation logic and the `cancelFade` mechanism contribute to its complexity.
  - **Suggestion**: Encapsulate the animation logic within a separate utility or a small class if similar animations are used elsewhere.

### `src/helpers/battle/engineTimer.js`

- `startRoundTimer` (approx. 15 lines): Low to Medium complexity. This function orchestrates the starting of a round timer, emitting `roundStarted` and `timerTick` events, and delegating to `TimerController.startRound`. Its role as an orchestrator makes it slightly more complex than a single-purpose utility.
  - **Suggestion**: Its current complexity is acceptable for an orchestration function. Ensure the underlying `TimerController.startRound` is well-documented and simple.
- `startCoolDownTimer` (approx. 15 lines): Low to Medium complexity. Similar to `startRoundTimer`, it orchestrates the starting of a cooldown timer. Its complexity is acceptable for its role.
  - **Suggestion**: Similar to `startRoundTimer`, ensure the underlying `TimerController.startCoolDown` is well-documented and simple.
- Other functions (`pauseTimer`, `resumeTimer`, `stopTimer`, `handleTabInactive`, `handleTabActive`, `handleTimerDrift`): All are simple and focused, adhering to good practices.

### `src/helpers/battle/index.js`

- This file primarily serves as an aggregation point, re-exporting functions from other modules. It does not contain any functions of its own that require auditing.

### `src/helpers/battle/score.js`

- `getStatValue` (approx. 20 lines): Medium complexity. This function involves calculating a stat's index, querying the DOM for a specific element, parsing its text content, and includes defensive `try/catch` blocks for error handling during DOM interaction. The defensive coding adds to its complexity.
  - **Suggestion**: Ensure the defensive checks are strictly necessary and cannot be simplified or abstracted into a more generic DOM querying utility if similar patterns exist elsewhere.

## Suggestions for Improvement (General)

1. **Extract DOM-specific helpers**: For functions like `resetStatButtons` and `showResult` in `battleUI.js`, consider extracting the core DOM manipulation logic into smaller, more focused helper functions if they become more complex in the future. This can improve readability and testability.
2. **Complete JSDoc**: Prioritize updating all `TODO` `@pseudocode` sections in the JSDoc comments across all files in `src/helpers/battle/`. Accurate and comprehensive pseudocode is a requirement from `GEMINI.md` and crucial for maintainability.
3. **Centralize DOM queries**: For frequently queried elements (e.g., `#stat-buttons`, `#round-message`), consider caching their references or providing a centralized utility for DOM access. This can reduce repetition, improve performance, and make future changes easier.

## Remediation Plan

**Phase 1: Documentation and Minor Refinements (Immediate Action)**

- **Complete JSDoc**: Go through `src/helpers/battle/battleUI.js` and `src/helpers/battle/score.js` and fill in all `TODO` `@pseudocode` sections. This is a critical first step to improve maintainability and adherence to project standards.
- **Review Defensive Coding**: For `getStatValue` in `src/helpers/battle/score.js`, review the `try/catch` blocks and conditional `window` checks. Ensure they are essential for robustness and cannot be simplified or replaced by more idiomatic patterns.
- **Small Refactors**: For `resetStatButtons` and `showResult` in `src/helpers/battle/battleUI.js`, evaluate if any small, isolated parts of their DOM manipulation logic can be extracted into private helper functions. This aims to improve clarity and modularity, even if it doesn't drastically reduce line count.

**Phase 2: Continuous Monitoring (Ongoing)**

- The functions in `src/helpers/battle/` generally adhere to good practices and do not currently contain functions that are critically complex or significantly exceed line limits.
- Continue to monitor these files during future development. If new features or changes cause any function to approach or exceed the 50-line limit, or if nesting depth increases significantly, then a more thorough refactoring should be considered.
- Ensure that any new code added to this directory follows the established conventions and maintains the current level of modularity and readability, especially regarding DOM interaction and asynchronous operations.<|MERGE_RESOLUTION|>--- conflicted
+++ resolved
@@ -6,11 +6,8 @@
 
 - **TimerController fallback countdown**: The fallback countdown previously bypassed the injected scheduler, so mocked schedulers could not observe tick scheduling or cancellations. Routing both `setTimeout` and `clearTimeout` calls through the provided scheduler keeps fake timers deterministic and prevents regression tests from missing drift.
 - **Card selection + battle score documentation**: Filled in the remaining `@summary`/`@pseudocode` blocks for exported helpers in `src/helpers/classicBattle/cardSelection.js` and `src/helpers/battle/score.js`, aligning them with the expectations spelled out in `GEMINI.md`.
-<<<<<<< HEAD
-- **Card selection data orchestration**: Extracted `loadJudokaData`, `loadGokyoLookup`, `selectOpponentJudoka`, and `renderOpponentPlaceholder` so `drawCards` now coordinates explicit helpers. The smaller helpers accept injected fetchers/containers, which keeps tests deterministic while shrinking the orchestration footprint.
-=======
+- **Card selection data orchestration**: Extracted `loadJudokaData`, `loadGokyoLookup`, `selectOpponentJudoka`, and `renderOpponentPlaceholder` so `drawCards` now coordinates explicit helpers. The smaller helpers accept injected fetchers/containers, which keeps tests deterministic while shrinking the orchestration footprint
 - **Round timer orchestration**: Broke `startTimer` into `resolveRoundTimerDuration`, `primeTimerDisplay`, `configureTimerCallbacks`, and `handleTimerExpiration`, enabling dependency injection for scoreboard/scheduler shims while reducing the orchestration function's complexity.
->>>>>>> b85000b5
 
 ## General Observations
 
