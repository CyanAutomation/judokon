/* eslint-env node */
/**
 * Generate embeddings for PRD markdown, JSON data, and JS source files.
 *
 * @pseudocode
 * 1. Use glob to gather markdown, JSON, and JS sources, skipping existing
 *    `client_embeddings.json` and large datasets.
 * 2. Load the quantized transformer model for feature extraction to reduce
 *    memory usage.
 * 3. For each file:
 *    - If markdown, group the text into sections from one heading to the next
 *      heading of the same or higher level.
 *      * Split any section longer than CHUNK_SIZE using OVERLAP for context.
 *    - If JSON, parse the contents.
 *      * When the root is an array, embed each item individually.
 *      * When the root is an object, flatten nested fields and embed each
 *        key/value pair.
 *    - If JS, parse the AST.
 *      * For source files, emit one chunk per exported function or class.
 *      * For test files, emit one chunk per `it` test case including describe
 *        context.
 * 4. Encode each chunk or entry using mean pooling and round the values.
 * 5. Build output objects with id, text, embedding, source, tags, and version.
 *    - Include an optional `qaContext` field containing a short summary when
 *      one can be derived from the text.
 *    - Tags include both a broad category ("prd", "data", or "code") and more
 *      specific labels such as "judoka-data" or "tooltip".
 *    - Append a simple intent tag ("why", "how", or "what") based on text
 *      analysis.
 * 6. Stream each output object directly to `client_embeddings.json` using
 *    `fs.createWriteStream`.
 *    - Track bytes written and abort if the total exceeds MAX_OUTPUT_SIZE (24.8 MB).
 * 7. After writing the file, record the total count, average vector length,
 *    and output size in `client_embeddings.meta.json`.
 */
import { readFile, writeFile, stat } from "node:fs/promises";
import { createWriteStream } from "node:fs";
import path from "path";
import { fileURLToPath, pathToFileURL } from "node:url";
import { createRequire } from "node:module";
import { glob } from "glob";
import * as acorn from "acorn";
import { walk } from "estree-walker";
import { CHUNK_SIZE, OVERLAP_RATIO } from "../src/helpers/vectorSearch/chunkConfig.js";
import { deriveContextPath } from "./generation/contextPathHelper.js";

const __dirname = path.dirname(fileURLToPath(import.meta.url));
const rootDir = path.resolve(__dirname, "..");
const nodeRequire = createRequire(import.meta.url);

const STOP_WORDS = new Set([
  "a",
  "an",
  "the",
  "and",
  "or",
  "in",
  "on",
  "at",
  "for",
  "to",
  "of",
  "is",
  "are",
  "was",
  "were",
  "be",
  "been",
  "being",
  "have",
  "has",
  "had",
  "do",
  "does",
  "did",
  "but",
  "if",
  "not",
  "it",
  "i",
  "me",
  "my",
  "we",
  "our",
  "you",
  "your",
  "he",
  "his",
  "she",
  "her",
  "they",
  "their",
  "what",
  "which",
  "who",
  "whom",
  "this",
  "that",
  "these",
  "those",
  "am",
  "is",
  "are",
  "was",
  "were",
  "be",
  "been",
  "being",
  "have",
  "has",
  "had",
  "do",
  "does",
  "did",
  "a",
  "an",
  "the",
  "and",
  "but",
  "if",
  "or",
  "because",
  "as",
  "until",
  "while",
  "of",
  "at",
  "by",
  "for",
  "with",
  "about",
  "against",
  "between",
  "into",
  "through",
  "during",
  "before",
  "after",
  "above",
  "below",
  "to",
  "from",
  "up",
  "down",
  "in",
  "out",
  "on",
  "off",
  "over",
  "under",
  "again",
  "further",
  "then",
  "once",
  "here",
  "there",
  "when",
  "where",
  "why",
  "how",
  "all",
  "any",
  "both",
  "each",
  "few",
  "more",
  "most",
  "other",
  "some",
  "such",
  "no",
  "nor",
  "not",
  "only",
  "own",
  "same",
  "so",
  "than",
  "too",
  "very",
  "s",
  "t",
  "can",
  "will",
  "just",
  "don",
  "should",
  "now"
]);

function createSparseVector(text) {
  const tokens = text
    .toLowerCase()
    .replace(/[^a-zA-Z0-9\s]/g, "")
    .split(/\s+/);
  const termFrequencies = {};
  for (const token of tokens) {
    if (!STOP_WORDS.has(token)) {
      termFrequencies[token] = (termFrequencies[token] || 0) + 1;
    }
  }
  return termFrequencies;
}

let codeGraphs = { modules: {} };

const MAX_OUTPUT_SIZE = 24.8 * 1024 * 1024;

const DATA_FIELD_ALLOWLIST = {
  "battleRounds.js": ["label", "description", "category"],
  "codeGraphs.json": false,
  "countryCodeMapping.json": false,
  "offline_rag_metadata.json": false,
  "gameModes.json": ["name", "japaneseName", "description", "rules"],
  "gameTimers.js": ["description", "category", "name", "duration", "isTransition"],
  "gokyo.json": ["name", "japanese", "description", "style", "category", "subCategory"],
  "japaneseConverter.js": false,
  "judoka.json": [
    "firstname",
    "surname",
    "country",
    "weightClass",
    "category",
    "bio",
    "rarity",
    "stats"
  ],
  "locations.json": ["name", "japaneseName", "description"],
  "navigationItems.js": [
    "url",
    "category",
    "label",
    "name",
    "title",
    "order",
    "isHidden",
    "gameModeId"
  ],
  "statNames.js": ["name", "japanese", "description", "category", "power", "speed", "technique"],
  "settings.json": ["displayMode", "aiDifficulty", "sound", "defaults", "volume"],
  "svgCodes.json": ["name", "category"],
  "synonyms.json": true,
  "tooltips.json": true, // Allow all fields
  "weightCategories.json": ["gender", "description", "categories.descriptor"],
  default: ["name", "description", "label"]
};

/**
 * Recursively flatten a nested object using dot notation keys.
 *
 * @param {Record<string, any>} obj - Object to flatten.
 * @param {string} [prefix=""] - Current key prefix.
 * @returns {Record<string, any>} Flattened mapping.
 */
function flattenObject(obj, prefix = "") {
  return Object.entries(obj).reduce((acc, [key, value]) => {
    const id = prefix ? `${prefix}.${key}` : key;
    if (value && typeof value === "object" && !Array.isArray(value)) {
      Object.assign(acc, flattenObject(value, id));
    } else {
      acc[id] = value;
    }
    return acc;
  }, {});
}

const BOILERPLATE_STRINGS = new Set(["lorem ipsum", "todo", "tbd"]);

// Back-compat alias for tests expecting this export name
const JSON_FIELD_ALLOWLIST = DATA_FIELD_ALLOWLIST;

/**
<<<<<<< HEAD
 * Convert a value to a string representation, handling arrays and objects recursively.
 *
 * @pseudocode
 * 1. If value is undefined or null, return undefined.
 * 2. If value is an array, recursively stringify items, remove undefined results, and join with ", ".
 * 3. If value is an object, recursively stringify each property, remove undefined results, and join with ", ".
 * 4. Otherwise, coerce the value to string, trim whitespace, and return the string when non-empty.
 *
 * @param {any} value - The value to stringify.
 * @returns {string|undefined} String representation or undefined for empty/null values.
=======
 * Convert a value to a string representation, handling recursive structures.
 *
 * @pseudocode
 * 1. Return undefined for nullish inputs.
 * 2. If the value is an array, recursively stringify each element and join with ", ".
 * 3. If the value is an object, recursively stringify values and join with ", ".
 * 4. Otherwise, trim the scalar string form and return it when non-empty.
 *
 * @param {any} value - Value to stringify.
 * @returns {string|undefined} String representation or undefined when empty.
>>>>>>> a4c0905f
 */
function stringifyAllowedValue(value) {
  if (value === undefined || value === null) return undefined;
  if (Array.isArray(value)) {
    const items = value
      .map((item) => stringifyAllowedValue(item))
      .filter((item) => item !== undefined);
    return items.length ? items.join(", ") : undefined;
  }
  if (typeof value === "object") {
    const items = Object.values(value)
      .map((item) => stringifyAllowedValue(item))
      .filter((item) => item !== undefined);
    return items.length ? items.join(", ") : undefined;
  }
  const text = String(value).trim();
  return text ? text : undefined;
}

/**
<<<<<<< HEAD
 * Check if a key matches an allowlisted field pattern.
 *
 * @pseudocode
 * 1. Compare the key directly to the allowlisted field.
 * 2. If not equal, check whether the key starts with the field followed by a dot for nested properties.
 * 3. Return true when either condition passes.
 *
 * @param {string} key - The key to check.
 * @param {string} field - The allowlisted field pattern.
 * @returns {boolean} True if key matches the field or is a nested property of it.
=======
 * Check whether a flattened key matches a field in the allowlist.
 *
 * @pseudocode
 * 1. Compare the key directly to the allowlisted field.
 * 2. Allow matches when the key is a nested path under the allowlisted field.
 *
 * @param {string} key - Flattened key to evaluate.
 * @param {string} field - Allowlisted field pattern.
 * @returns {boolean} True when the key is allowed.
>>>>>>> a4c0905f
 */
function matchesAllowlistedKey(key, field) {
  return key === field || key.startsWith(`${field}.`);
}

/**
 * Extract allowlisted values from a data item based on configured field allowlists.
 *
 * @pseudocode
<<<<<<< HEAD
 * 1. Look up the allowlist for the file base; return undefined when explicitly disabled.
 * 2. When allowlist is true, flatten objects (if needed) and join all values.
 * 3. When allowlist is an array, flatten the item, retain keys that match configured fields, and join results.
 * 4. For other allowlist values, return undefined to preserve fallback semantics.
 *
 * @param {string} base - Base filename for allowlist lookup.
 * @param {any} item - Data item to extract values from.
 * @returns {string|undefined} Formatted string of allowed values or undefined if none.
=======
 * 1. Look up the allowlist entry for the base file.
 * 2. Exit early when explicitly disabled (false) or when no allowlist exists.
 * 3. When allowlist is true, stringify and join all flattened values.
 * 4. When allowlist is an array, collect values whose keys match allowlisted fields.
 * 5. Join collected values with ". " or return undefined when no values remain.
 *
 * @param {string} base - Base filename for allowlist lookup.
 * @param {any} item - Data item to extract values from.
 * @returns {string|undefined} Formatted string of allowed values or undefined when none.
>>>>>>> a4c0905f
 */
function extractAllowedValues(base, item) {
  const allowlist = JSON_FIELD_ALLOWLIST[base] ?? JSON_FIELD_ALLOWLIST.default;
  if (allowlist === false) return undefined;
  if (allowlist === true) {
    if (item && typeof item === "object") {
      const flattened = flattenObject(item);
      const values = Object.values(flattened)
        .map((value) => stringifyAllowedValue(value))
        .filter((value) => value !== undefined);
      return values.length ? values.join(". ") : undefined;
    }
    const text = stringifyAllowedValue(item);
    return text;
  }

  if (!Array.isArray(allowlist) || allowlist.length === 0) {
    return undefined;
  }

  const flattened = item && typeof item === "object" ? flattenObject(item) : { value: item };
  const values = [];
  for (const [key, value] of Object.entries(flattened)) {
    if (!allowlist.some((field) => matchesAllowlistedKey(key, field))) continue;
    const text = stringifyAllowedValue(value);
    if (text) values.push(text);
  }
  if (values.length === 0) return undefined;
  return values.join(". ");
}

/**
 * Normalize text by lowercasing and collapsing whitespace.
 *
 * @param {string} text - Text to normalize.
 * @returns {string} Normalized text.
 */
function normalizeText(text) {
  return text.toLowerCase().replace(/\s+/g, " ").trim();
}

/**
 * Return normalized text when unique and not boilerplate.
 *
 * @param {string} text - Raw text to evaluate.
 * @param {Set<string>} seen - Set tracking previously used text.
 * @returns {string|undefined} Normalized text or undefined when skipped.
 */
function normalizeAndFilter(text, seen) {
  const normalized = normalizeText(text);
  if (!normalized || BOILERPLATE_STRINGS.has(normalized) || seen.has(normalized)) {
    return undefined;
  }
  seen.add(normalized);
  return normalized;
}

/**
 * Extract allowlisted values from a data item.
 *
 * @param {string} base - Filename base of the data source.
 * @param {any} item - Data value to process.
 * @returns {string|undefined} Space-joined values or undefined when none.
 */
function formatDataEntry(base, item) {
  if (base === "judoka.json") {
    const judoka = item;
    const stats = Object.entries(judoka.stats)
      .map(([key, value]) => `${key} ${value}`)
      .join(", ");
    return `Judoka: ${judoka.firstname} ${judoka.surname}. Country: ${judoka.country}. Rarity: ${judoka.rarity}. Stats: ${stats}. Bio: ${judoka.bio}`;
  }

  if (base === "gameTimers.js") {
    const timer = item;
    return `Game Timer: ${timer.description}. Category: ${timer.category}, Duration: ${timer.value}s, Skill level: ${timer.skill}.`;
  }

  if (base === "tooltips.json") {
    // tooltips.json has a different structure, it's an object of key-value pairs
    // I will handle it in processJsonObjectEntries
    return null;
  }

  if (base === "navigationItems.js") {
    const navItem = item;
    return `Navigation Item: ${navItem.label}. URL: ${navItem.url}. Category: ${navItem.category}.`;
  }

  if (base === "statNames.js") {
    const stat = item;
    return `Stat: ${stat.name}. Description: ${stat.description}.`;
  }

  if (base === "gameModes.json") {
    const mode = item;
    return `Game Mode: ${mode.name}. Description: ${mode.description}. Rules: ${mode.rules}`;
  }

  // Default fallback for other data files
  if (typeof item === "object" && item !== null) {
    return Object.entries(item)
      .map(([key, value]) => `${key}: ${value}`)
      .join(" ");
  }

  return String(item);
}

function collectKeyPaths(obj, prefix = "", out = []) {
  if (obj && typeof obj === "object" && !Array.isArray(obj)) {
    for (const [k, v] of Object.entries(obj)) {
      const p = prefix ? `${prefix}.${k}` : k;
      if (v && typeof v === "object") collectKeyPaths(v, p, out);
      else out.push([p, String(v)]);
    }
  }
  return out;
}

/**
 * Create a processor function that writes embedding entries for JSON data.
 *
 * @pseudocode
 * 1. Accept base metadata (file name, path, tags) plus extractor/write helpers.
 * 2. When invoked, favor `overrideText`; otherwise compute formatted text.
 * 3. Normalize, tag, embed, and stream the entry while avoiding duplicates.
 *
 * @param {object} options - Dependencies for the processor.
 * @param {string} options.base - Base filename used for entry ids.
 * @param {string} options.relativePath - Source path for metadata.
 * @param {Array<string>} options.baseTags - Initial tag list for the entry.
 * @param {(text:string, opts:object)=>Promise<any>} options.extractor - Embedding extractor.
 * @param {(entry:object)=>void} options.writeEntry - Writer that persists entries.
 * @param {Set<string>} options.seenTexts - Tracker preventing duplicate chunks.
 * @param {(base:string, item:any)=>string|undefined} [options.extractAllowedValuesFn]
 *   - Function to derive formatted text when no override is provided.
 * @returns {(item:any, id:string, overrideText?:string)=>Promise<void>} Async processor for a JSON entry.
 */
function createJsonProcessItem({
  base,
  relativePath,
  baseTags,
  extractor,
  writeEntry,
  seenTexts,
  extractAllowedValuesFn = formatDataEntry
}) {
  const allowlistFn = extractAllowedValuesFn || formatDataEntry;
  return async (item, id, overrideText) => {
    const overrideCandidate = typeof overrideText === "string" ? overrideText.trim() : overrideText;
    const extracted =
      overrideCandidate === undefined || overrideCandidate === null || overrideCandidate === ""
        ? allowlistFn(base, item)
        : overrideCandidate;
    const textToEmbed = extracted === undefined || extracted === null ? undefined : String(extracted);
<<<<<<< HEAD
    const chunkText = textToEmbed ? normalizeAndFilter(textToEmbed, seenTexts) : undefined;
=======
    const chunkText = textToEmbed ? normalizeAndFilter(String(textToEmbed), seenTexts) : undefined;
>>>>>>> a4c0905f
    if (!chunkText) return;
    const intent = determineIntent(chunkText);
    const metadata = buildMetadata(relativePath);
    const tagSet = new Set(baseTags);
    tagSet.add(intent);
    tagSet.add(metadata.role);
    for (const mod of metadata.relations.imports) tagSet.add(mod);
    for (const call of metadata.relations.calls) tagSet.add(call);
    for (const pat of metadata.patterns) tagSet.add(pat);
    for (const cc of detectCrossCutting(chunkText)) tagSet.add(cc);
    const tags = Array.from(tagSet);
    const result = await extractor(chunkText, { pooling: "mean" });
    const qa = createQaContext(chunkText);
    const sparseVector = createSparseVector(chunkText);
    writeEntry({
      id: `${base}-${id}`,
      text: chunkText,
      ...(qa ? { qaContext: qa } : {}),
      embedding: Array.from(result.data ?? result).map((v) => Number(v.toFixed(3))),
      sparseVector,
      source: `${relativePath} [${id}]`,
      contextPath: deriveContextPath({ source: `${relativePath} [${id}]`, tags }),
      tags,
      metadata,
      version: 1
    });
  };
}

/**
 * Process each element in a JSON array using the provided processor.
 *
 * @pseudocode
 * 1. Iterate entries with their index.
 * 2. Format each item into a natural language string.
 * 3. Skip entries without formatted content; otherwise call the processor.
 *
 * @param {Array<any>} items - JSON array to process.
 * @param {object} options - Processing context.
 * @param {string} options.baseName - Base filename for allowlist lookup.
 * @param {Function} options.processItem - Processor created via `createJsonProcessItem`.
 * @param {(base:string, item:any)=>string|undefined} [options.extractAllowedValuesFn]
 *   - Optional allowlist extractor override.
 * @returns {Promise<void>} Resolves when all entries are processed.
 */
async function processJsonArrayEntries(
  items,
  { baseName, processItem, extractAllowedValuesFn = formatDataEntry }
) {
  const allowlistFn = extractAllowedValuesFn || formatDataEntry;
  for (const [index, item] of items.entries()) {
    const formattedText = allowlistFn(baseName, item);
    if (!formattedText) continue;
    await processItem(item, `item-${index + 1}`, formattedText);
  }
}

/**
 * Process object key-path pairs using the provided processor.
 *
 * @pseudocode
 * 1. Flatten the object into key-path/value tuples.
 * 2. For each tuple, format it into a natural language string.
 * 3. Skip tuples without formatted content; otherwise invoke the processor
 *    with the original key-path structure and override text.
 *
 * @param {object} obj - Root object to flatten and process.
 * @param {object} options - Processing context.
 * @param {string} options.baseName - Base filename for allowlist lookup.
 * @param {Function} options.processItem - Processor created via `createJsonProcessItem`.
 * @param {(base:string, item:any)=>string|undefined} [options.extractAllowedValuesFn]
 *   - Optional allowlist extractor override.
 * @returns {Promise<void>} Resolves when all key paths are processed.
 */
async function processJsonObjectEntries(
  obj,
  { baseName, processItem, extractAllowedValuesFn = formatDataEntry }
) {
  const allowlistFn = extractAllowedValuesFn || formatDataEntry;
  if (baseName === "tooltips.json") {
    for (const [key, value] of Object.entries(obj)) {
      const text = `Tooltip ${key}: ${value.content}`;
      await processItem({ [key]: value }, key, text);
    }
    return;
  }

  const flat = collectKeyPaths(obj);
  for (const [keyPath, value] of flat) {
    const allowed = allowlistFn(baseName, { [keyPath]: value });
    if (allowed === undefined || allowed === null) continue;
    let formattedText = String(allowed).trim();
    if (!formattedText) continue;

    if (formattedText.startsWith(`${keyPath}:`)) {
      const suffix = formattedText.slice(keyPath.length + 1).trimStart();
      formattedText = `${keyPath}: ${suffix}`;
    } else {
      formattedText = `${keyPath}: ${formattedText}`;
    }

    await processItem({ [keyPath]: value }, keyPath, formattedText);
  }
}

function chunkMarkdown(text) {
  // Split by headings first to maintain logical sections
  const sections = text.split(/\n(?=#{1,6} )/);
  const finalChunks = [];

  for (const section of sections) {
    const paragraphs = section.split(/\n\n+/);
    for (const para of paragraphs) {
      if (para.length <= CHUNK_SIZE) {
        finalChunks.push(para);
      } else {
        // If a paragraph is too long, split it by sentences
        const sentences = para.match(/[^.!?]+[.!?]*\s*/g) || [];
        let currentChunk = "";
        for (const sentence of sentences) {
          if (currentChunk.length + sentence.length > CHUNK_SIZE) {
            finalChunks.push(currentChunk.trim());
            currentChunk = sentence;
          } else {
            currentChunk += sentence;
          }
        }
        if (currentChunk) {
          finalChunks.push(currentChunk.trim());
        }
      }
    }
  }

  // Post-process to handle overlaps
  const overlappedChunks = [];
  for (let i = 0; i < finalChunks.length; i++) {
    if (i > 0) {
      const previous = finalChunks[i - 1].split(" ");
      const overlap = previous.slice(-Math.floor(previous.length * OVERLAP_RATIO)).join(" ");
      overlappedChunks.push(overlap + " " + finalChunks[i]);
    } else {
      overlappedChunks.push(finalChunks[i]);
    }
  }

  return overlappedChunks;
}

/**
 * Chunk JavaScript/TypeScript source into logical units.
 *
 * @pseudocode
 * 1. Parse the source into an AST using acorn.
 * 2. When `isTest` is true:
 *    - Track nested `describe` titles while walking the tree.
 *    - Emit one chunk for each `it`/`test` call with its describe context.
 * 3. Otherwise:
 *    - Collect exported functions or classes.
 *    - Capture leading JSDoc and any `@pseudocode` lines for each export.
 * 4. Return an array of `{id, code, jsDoc, pseudocode}` chunks ready for
 *    embedding.
 *
 * @param {string} source - JS/TS file contents.
 * @param {boolean} isTest - Whether the file is a test file.
 * @returns {{chunks:Array<{id:string,code:string,jsDoc?:string,pseudocode?:string,construct?:string,references?:string[]}>,imports:string[]}}
 *   Code chunks and detected imports.
 */
function chunkCode(source, isTest = false) {
  const comments = [];
  const ast = acorn.parse(source, {
    ecmaVersion: "latest",
    sourceType: "module",
    ranges: true,
    onComment: comments
  });
  const chunks = [];
  const importModules = new Set();

  for (const node of ast.body) {
    if (node.type === "ImportDeclaration") {
      importModules.add(node.source.value);
    }
  }

  function findJsDoc(start) {
    for (let i = comments.length - 1; i >= 0; i--) {
      const c = comments[i];
      if (c.end <= start && c.type === "Block" && c.value.startsWith("*")) {
        if (/^\s*$/.test(source.slice(c.end, start))) return c;
        break;
      }
    }
    return null;
  }

  function parseDoc(c) {
    if (!c) return {};
    const lines = c.value.split(/\r?\n/).map((l) => l.replace(/^\s*\*? ?/, ""));
    let jsDocLines = [];
    let pseudoLines = [];
    let inPseudo = false;
    for (const line of lines) {
      const trimmed = line.trim();
      if (trimmed.startsWith("@pseudocode")) {
        inPseudo = true;
        continue;
      }
      if (inPseudo) {
        if (/^@\w+/.test(trimmed)) {
          inPseudo = false;
        } else {
          pseudoLines.push(line);
          continue;
        }
      }
      jsDocLines.push(line);
    }
    const jsDoc = jsDocLines.join("\n").trim() || undefined;
    const pseudocode = pseudoLines.join("\n").trim() || undefined;
    return { jsDoc, pseudocode };
  }

  function callName(node) {
    if (node.type === "Identifier") return node.name;
    if (node.type === "MemberExpression") return callName(node.property);
    return null;
  }

  function gatherReferences(node) {
    const refs = new Set();
    walk(node, {
      enter(n) {
        if (n.type === "CallExpression") {
          const nName = callName(n.callee);
          if (nName) refs.add(nName);
        }
      }
    });
    return Array.from(refs);
  }

  if (isTest) {
    const stack = [];
    walk(ast, {
      enter(node) {
        if (node.type === "CallExpression") {
          const name = callName(node.callee);
          if (name === "describe") {
            const title = node.arguments[0] && node.arguments[0].value;
            stack.push(title || "");
          } else if (name === "it" || name === "test") {
            const title = node.arguments[0] && node.arguments[0].value;
            const context = [...stack, title || ""].filter(Boolean).join(" > ");
            const [start, end] = node.range;
            const code = source.slice(start, end);
            const prefix = context ? `// ${context}\n` : "";
            chunks.push({
              id: context || `test-${chunks.length + 1}`,
              text: `${prefix}${code}`,
              construct: "test",
              references: gatherReferences(node)
            });
          }
        }
      },
      leave(node) {
        if (node.type === "CallExpression" && callName(node.callee) === "describe") {
          stack.pop();
        }
      }
    });
  } else {
    walk(ast, {
      enter(node) {
        if (node.type === "ExportNamedDeclaration" || node.type === "ExportDefaultDeclaration") {
          const decl = node.declaration;
          if (!decl) return;
          const exports = [];
          if (decl.type === "FunctionDeclaration" || decl.type === "ClassDeclaration") {
            const construct = decl.type === "FunctionDeclaration" ? "function" : "class";
            exports.push({
              id: decl.id && decl.id.name,
              start: node.start,
              end: node.end,
              construct,
              node: decl
            });
          } else if (decl.type === "VariableDeclaration") {
            for (const d of decl.declarations) {
              const init = d.init;
              if (
                init &&
                (init.type === "FunctionExpression" ||
                  init.type === "ArrowFunctionExpression" ||
                  init.type === "ClassExpression")
              ) {
                exports.push({
                  id: d.id.name,
                  start: node.start,
                  end: node.end,
                  node: d,
                  construct: "variable"
                });
              }
            }
          }
          for (const ex of exports) {
            let start = ex.start;
            const doc = findJsDoc(start);
            const { jsDoc, pseudocode } = parseDoc(doc);
            if (doc) start = doc.end;
            const code = source.slice(start, ex.end);
            chunks.push({
              id: ex.id || "default",
              code,
              jsDoc,
              pseudocode,
              construct: ex.construct,
              references: gatherReferences(ex.node)
            });
          }
        }
      }
    });
  }

  return { chunks, imports: Array.from(importModules) };
}

function createQaContext(text) {
  if (typeof text !== "string") return undefined;
  const cleaned = text
    .replace(/\r?\n+/g, " ")
    .replace(/\s+/g, " ")
    .replace(/^#+\s*/, "")
    .trim();
  const sentences = cleaned.match(/[^.!?]+[.!?]/g);
  if (!sentences || sentences.length === 0) return undefined;
  const whySentence =
    sentences.find((s) => /(why|reason|because|goal|problem|purpose)/i.test(s)) || sentences[0];
  const howSentence =
    sentences.find(
      (s) => s !== whySentence && /(how|using|through|via|step|process|by\s|approach)/i.test(s)
    ) ||
    sentences[whySentence === sentences[0] && sentences[1] ? 1 : 0] ||
    sentences[0];
  let summary = `Why: ${whySentence.trim()} How: ${howSentence.trim()}`;
  if (summary.length > 200) {
    summary = summary.slice(0, 197) + "...";
  }
  return summary;
}

/**
 * Gather files to embed from markdown, data, and source directories.
 *
 * @pseudocode
 * 1. Collect all markdown under `design/` and every `README.md`.
 * 2. Add top-level overview markdown like `CONTRIBUTING.md` and `MIGRATION.md`.
 * 3. Include game data JSON files, excluding large generated files.
 * 4. Add `.js` and `.ts` sources from `src/` and `tests/` while skipping
 *    `node_modules`.
 * 5. Deduplicate and return the combined list.
 *
 * @returns {Promise<string[]>} Paths relative to the repo root.
 */
async function getFiles() {
  const designDocs = await glob("design/**/*.md", { cwd: rootDir });
  const readmes = await glob("**/README.md", {
    cwd: rootDir,
    ignore: ["**/node_modules/**"]
  });
  const overviewDocs = await glob("*.md", { cwd: rootDir });
  const dataFiles = (await glob("src/data/*.{json,js}", { cwd: rootDir })).filter((f) => {
    const base = path.basename(f);
    if (base.startsWith("client_embeddings.")) return false;
    return ![
      "aesopsFables.json",
      "aesopsMeta.json",
      "countryCodeMapping.json",
      "offline_rag_metadata.json"
    ].includes(base);
  });
  const jsFiles = await glob(["src/**/*.{js,ts}", "tests/**/*.{js,ts}"], {
    cwd: rootDir,
    ignore: ["**/node_modules/**", "src/data/**"]
  });
  const cssFiles = await glob("src/styles/**/*.css", { cwd: rootDir });
  return Array.from(
    new Set([...designDocs, ...readmes, ...overviewDocs, ...dataFiles, ...jsFiles, ...cssFiles])
  );
}

/**
 * Load the MiniLM feature extractor in quantized form.
 *
 * @pseudocode
 * if running in Node:
 *   import pipeline and env
 *   enable local model loading
 *   try to resolve ONNX worker and wasm directory
 *     set wasm paths (with trailing separator) and worker script
 *   catch resolution failure
 *     use default worker and wasm paths
 *   disable ONNX proxy and load quantized model from local disk
 * else:
 *   load quantized model from remote source
 *
 * @returns {Promise<any>} Initialized pipeline instance.
 */
/**
 * Load a quantized MiniLM model for feature extraction.
 *
 * @pseudocode
 * 1. Configure Transformers.js for local model loading.
 * 2. Ensure required files exist and are non-empty.
 *    - If missing, warn and load remote model.
 * 3. Return a feature-extraction pipeline.
 */
async function loadModel() {
  // Reduce memory footprint by loading the quantized model
  if (typeof process !== "undefined" && process.versions?.node) {
    const { pipeline, env } = await import("@xenova/transformers");
    env.allowLocalModels = true;
    env.localModelPath = rootDir;
    try {
      const workerPath = nodeRequire.resolve(
        "onnxruntime-web/dist/ort-wasm-simd-threaded.worker.js"
      );
      await stat(workerPath);
      const ortDir = path.dirname(workerPath);
      env.backends.onnx.wasm.wasmPaths = ortDir + path.sep;
      env.backends.onnx.wasm.worker = workerPath;
    } catch {
      // Worker script not found: ONNX backend will use its default worker and WASM paths.
      // No custom worker or path is set; library defaults are used.
    }
    env.backends.onnx.wasm.proxy = false;
    const modelDir = path.join("models", "minilm");
    const configPath = path.join(rootDir, modelDir, "config.json");
    const onnxPath = path.join(rootDir, modelDir, "onnx", "model_quantized.onnx");
    const tokenizerPath = path.join(rootDir, modelDir, "tokenizer.json");
    const tokenizerConfigPath = path.join(rootDir, modelDir, "tokenizer_config.json");
    let useLocal = true;
    for (const file of [configPath, onnxPath, tokenizerPath, tokenizerConfigPath]) {
      try {
        const stats = await stat(file);
        if (stats.size === 0) throw new Error("empty");
      } catch {
        useLocal = false;
        break;
      }
    }
    if (useLocal) {
      return pipeline("feature-extraction", modelDir, { quantized: true });
    }
    console.warn(
      "Quantized MiniLM files missing or empty; falling back to Xenova/all-MiniLM-L6-v2"
    );
    return pipeline("feature-extraction", "Xenova/all-MiniLM-L6-v2", {
      quantized: true
    });
  }
  const { pipeline } = await import("@xenova/transformers");
  return pipeline("feature-extraction", "Xenova/all-MiniLM-L6-v2", {
    quantized: true
  });
}

/**
 * Derive the tag set for a given file path.
 *
 * @pseudocode
 * 1. If the file is JSON or data JS, assign `data` tags with specific
 *    subcategories for judoka or tooltip files.
 * 2. If the file is JS/TS, categorize as either `code` or `test-code`.
 * 3. Otherwise mark as PRD documentation and add specific tags based on the
 *    document collection, including a precise match for agent workflow PRDs.
 * 4. Return the accumulated tag list.
 */
function determineTags(relativePath, ext, isTest) {
  const isDataJs = relativePath.startsWith("src/data/") && ext === ".js";
  if (ext === ".json" || isDataJs) {
    const tags = ["data"];
    const file = path.basename(relativePath);
    if (file === "judoka.json") tags.push("judoka-data");
    else if (file === "tooltips.json") tags.push("tooltip");
    else tags.push("game-data");
    return tags;
  }
  if (ext === ".js" || ext === ".ts") {
    return [isTest ? "test-code" : "code"];
  }
  if (ext === ".css") {
    return ["styling", "css"];
  }
  const tags = ["prd"];
  if (relativePath.startsWith("design/productRequirementsDocuments")) {
    tags.push("design-doc");
    const fileName = path.basename(relativePath);
    if (fileName === "prdAIAgentWorkflows.md" || fileName === "prdVectorDatabaseRAG.md") {
      tags.push("agent-workflow");
    }
    if (
      relativePath.includes("prdDevelopmentStandards") ||
      relativePath.includes("prdTestingStandards") ||
      relativePath.includes("prdCodeStandards")
    ) {
      tags.push("design-guideline");
    }
  } else if (relativePath.startsWith("design/architecture")) {
    tags.push("architecture-doc");
  } else if (/^(README|CONTRIBUTING|MIGRATION)\.md$/.test(path.basename(relativePath))) {
    tags.push("overview-doc");
  }
  return tags;
}

/**
 * Classify the intent of a text snippet.
 *
 * @param {string} text - Text to analyze.
 * @returns {string} Intent category: "why", "how", or "what".
 */
function determineIntent(text) {
  const lower = text.toLowerCase();
  if (/(why|reason|because|goal|problem)/.test(lower)) return "why";
  if (/(how|step|workflow|process|flow)/.test(lower)) return "how";
  return "what";
}

function detectCrossCutting(text) {
  const lower = text.toLowerCase();
  const tags = [];
  if (/\b(log|logger|console|debug)\b/.test(lower)) tags.push("logging");
  if (/(state|store|reducer|context)/.test(lower)) tags.push("state-management");
  return tags;
}

function determineRole(relativePath) {
  if (
    /tests\//.test(relativePath) ||
    /\.test\.[jt]s$/.test(relativePath) ||
    /\.spec\.[jt]s$/.test(relativePath)
  ) {
    return "test";
  }
  if (/components\//.test(relativePath)) return "component";
  if (/config/.test(relativePath)) return "config";
  return "utility";
}

/**
 * Build embedding metadata linking to graph nodes and relations.
 *
 * @pseudocode
 * 1. Locate the module and function in the precomputed `codeGraphs` map.
 * 2. Use graph data to collect import and call relations along with pattern tags.
 * 3. Return metadata containing construct, role, graph node ids, patterns,
 *    and relation arrays for tagging.
 *
 * @param {string} relativePath - File path relative to the repo root.
 * @param {object} [chunkMeta] - Details about the current code chunk.
 * @param {Array<string>} [imports] - Fallback import list.
 * @returns {{construct?:string,role:string,graph?:object,patterns:string[],relations:{imports:string[],calls:string[]}}}
 */
function buildMetadata(relativePath, chunkMeta = {}, imports = []) {
  const moduleGraph = codeGraphs.modules?.[relativePath] || {};
  const functionGraph = chunkMeta.id ? moduleGraph.functions?.[chunkMeta.id] || {} : {};
  const relations = {
    imports: moduleGraph.imports || imports,
    calls: functionGraph.calls || chunkMeta.references || []
  };
  const graph = chunkMeta.id ? { module: relativePath, node: chunkMeta.id } : undefined;
  return {
    construct: chunkMeta.construct,
    role: determineRole(relativePath),
    graph,
    patterns: functionGraph.patterns || [],
    relations
  };
}

async function generate() {
  try {
    const graphPath = path.join(rootDir, "src/data/codeGraphs.json");
    codeGraphs = JSON.parse(await readFile(graphPath, "utf8"));
  } catch {
    codeGraphs = { modules: {} };
  }

  const files = await getFiles();
  const extractor = await loadModel();
  const outputPath = path.join(rootDir, "src/data/client_embeddings.json");
  const writer = createWriteStream(outputPath, { encoding: "utf8" });
  let bytesWritten = 0;
  let first = true;
  let entryCount = 0;
  let vectorLengthTotal = 0;
  const seenTexts = new Set();

  writer.write("[");
  bytesWritten += Buffer.byteLength("[", "utf8");

  const writeEntry = (obj) => {
    const serialized = JSON.stringify(obj);
    const chunk = (first ? "\n" : ",\n") + serialized;
    const size = Buffer.byteLength(chunk + "\n]", "utf8");
    if (bytesWritten + size > MAX_OUTPUT_SIZE) {
      writer.end();
      throw new Error("Output exceeds 24.8mb");
    }
    writer.write(chunk);
    bytesWritten += Buffer.byteLength(chunk, "utf8");
    first = false;
    entryCount += 1;
    vectorLengthTotal += obj.embedding.length;
  };

  for (const relativePath of files) {
    const fullPath = path.join(rootDir, relativePath);
    const text = await readFile(fullPath, "utf8");
    const base = path.basename(relativePath);
    const ext = path.extname(relativePath);
    const isDataJs = relativePath.startsWith("src/data/") && ext === ".js";
    const isJson = ext === ".json";
    const isMarkdown = ext === ".md";
    const isJs = (ext === ".js" || ext === ".ts") && !isDataJs;
    const isTest =
      isJs &&
      (/\.test\.[jt]s$/.test(base) ||
        /\.spec\.[jt]s$/.test(base) ||
        relativePath.includes("/tests/"));
    const baseTags = determineTags(relativePath, ext, isTest);

    if (isJson || isDataJs) {
      const json = isJson ? JSON.parse(text) : (await import(pathToFileURL(fullPath))).default;
      const processItem = createJsonProcessItem({
        base,
        relativePath,
        baseTags,
        extractor,
        writeEntry,
        seenTexts
      });

      // Topic-aware data chunks: prefer key-path anchored entries
      if (Array.isArray(json)) {
        await processJsonArrayEntries(json, { baseName: base, processItem });
      } else if (json && typeof json === "object") {
        await processJsonObjectEntries(json, { baseName: base, processItem });
      }
    } else if (isMarkdown) {
      const chunks = chunkMarkdown(text);
      for (const [index, rawChunk] of chunks.entries()) {
        const chunkText = normalizeAndFilter(rawChunk, seenTexts);
        if (!chunkText) continue;
        const intent = determineIntent(chunkText);
        const metadata = buildMetadata(relativePath);
        const tagSet = new Set(baseTags);
        tagSet.add(intent);
        tagSet.add(metadata.role);
        for (const mod of metadata.relations.imports) tagSet.add(mod);
        for (const call of metadata.relations.calls) tagSet.add(call);
        for (const pat of metadata.patterns) tagSet.add(pat);
        for (const cc of detectCrossCutting(chunkText)) tagSet.add(cc);
        const tags = Array.from(tagSet);
        const result = await extractor(chunkText, { pooling: "mean" });
        const qa = createQaContext(chunkText);
        const sparseVector = createSparseVector(chunkText);
        writeEntry({
          id: `${base}-chunk-${index + 1}`,
          text: chunkText,
          ...(qa ? { qaContext: qa } : {}),
          embedding: Array.from(result.data ?? result).map((v) => Number(v.toFixed(3))),
          sparseVector,
          source: `${relativePath} [chunk ${index + 1}]`,
          contextPath: deriveContextPath({ source: `${relativePath} [chunk ${index + 1}]`, tags }),
          tags,
          metadata,
          version: 1
        });
      }
    } else if (isJs) {
      const { chunks, imports } = chunkCode(text, isTest);
      for (const [index, chunk] of chunks.entries()) {
        const rawChunk = [chunk.jsDoc, chunk.pseudocode, chunk.code].filter(Boolean).join("\n");
        const chunkText = normalizeAndFilter(rawChunk, seenTexts);
        if (!chunkText) continue;
        const idSuffix = chunk.id || `chunk-${index + 1}`;
        const intent = determineIntent(chunkText);
        const metadata = buildMetadata(relativePath, chunk, imports);
        const tagSet = new Set(baseTags);
        tagSet.add(intent);
        if (metadata.construct) tagSet.add(metadata.construct);
        tagSet.add(metadata.role);
        for (const mod of metadata.relations.imports) tagSet.add(mod);
        for (const call of metadata.relations.calls) tagSet.add(call);
        for (const pat of metadata.patterns) tagSet.add(pat);
        for (const cc of detectCrossCutting(chunkText)) tagSet.add(cc);
        const tags = Array.from(tagSet);
        const result = await extractor(chunkText, { pooling: "mean" });
        const qa = createQaContext(chunkText);
        const sparseVector = createSparseVector(chunkText);
        writeEntry({
          id: `${base}-${idSuffix}`,
          text: chunkText,
          ...(qa ? { qaContext: qa } : {}),
          embedding: Array.from(result.data ?? result).map((v) => Number(v.toFixed(3))),
          sparseVector,
          source: `${relativePath} [${idSuffix}]`,
          contextPath: deriveContextPath({ source: `${relativePath} [${idSuffix}]`, tags }),
          tags,
          metadata,
          version: 1
        });
      }
    }
    // Basic CSS support: if file extension is .css
    if (ext === ".css") {
      const chunkText = normalizeAndFilter(text, seenTexts);
      if (!chunkText) continue;
      const idSuffix = `full-file`;
      const intent = determineIntent(chunkText);
      const metadata = buildMetadata(relativePath);
      const tagSet = new Set(["code", ...baseTags]);
      tagSet.add("css");
      tagSet.add(intent);
      const tags = Array.from(tagSet);
      const result = await extractor(chunkText, { pooling: "mean" });
      const qa = createQaContext(chunkText);
      const sparseVector = createSparseVector(chunkText);
      writeEntry({
        id: `${base}-${idSuffix}`,
        text: chunkText,
        ...(qa ? { qaContext: qa } : {}),
        embedding: Array.from(result.data ?? result).map((v) => Number(v.toFixed(3))),
        sparseVector,
        source: `${relativePath} [${idSuffix}]`,
        contextPath: deriveContextPath({ source: `${relativePath} [${idSuffix}]`, tags }),
        tags,
        metadata,
        version: 1
      });
    }
  }

  const endStr = "\n]\n";
  if (bytesWritten + Buffer.byteLength(endStr, "utf8") > MAX_OUTPUT_SIZE) {
    writer.end();
    throw new Error("Output exceeds 24.8mb");
  }
  writer.end(endStr);
  await new Promise((resolve) => writer.on("finish", resolve));
  const stats = await stat(outputPath);
  const avgLength = entryCount ? Number((vectorLengthTotal / entryCount).toFixed(2)) : 0;
  const meta = {
    count: entryCount,
    avgVectorLength: avgLength,
    fileSizeKB: Number((stats.size / 1024).toFixed(2))
  };
  await writeFile(
    path.join(rootDir, "src/data/client_embeddings.meta.json"),
    JSON.stringify(meta, null, 2)
  );
}

/**
 * Internal test helpers for JSON processing functions.
 *
 * @internal These functions are exposed only for testing purposes and should not be used in production code.
 * @property {typeof createJsonProcessItem} createJsonProcessItem - Builds a processor that normalizes,
 *   embeds, and writes individual JSON entries.
 * @property {typeof processJsonArrayEntries} processJsonArrayEntries - Iterates array items, skipping
 *   entries without allowlisted text before invoking the provided processor.
 * @property {typeof processJsonObjectEntries} processJsonObjectEntries - Walks objects to flatten key
 *   paths and dispatch each value to the processor.
 */
const __jsonTestHelpers = {
  createJsonProcessItem,
  processJsonArrayEntries,
  processJsonObjectEntries
};

export {
  DATA_FIELD_ALLOWLIST,
  JSON_FIELD_ALLOWLIST,
  flattenObject,
  BOILERPLATE_STRINGS,
  normalizeText,
  normalizeAndFilter,
  extractAllowedValues,
  createSparseVector,
  determineTags,
  /** @internal */ __jsonTestHelpers
};

if (process.argv[1] === fileURLToPath(import.meta.url)) {
  await generate();
}<|MERGE_RESOLUTION|>--- conflicted
+++ resolved
@@ -270,7 +270,6 @@
 const JSON_FIELD_ALLOWLIST = DATA_FIELD_ALLOWLIST;
 
 /**
-<<<<<<< HEAD
  * Convert a value to a string representation, handling arrays and objects recursively.
  *
  * @pseudocode
@@ -281,18 +280,6 @@
  *
  * @param {any} value - The value to stringify.
  * @returns {string|undefined} String representation or undefined for empty/null values.
-=======
- * Convert a value to a string representation, handling recursive structures.
- *
- * @pseudocode
- * 1. Return undefined for nullish inputs.
- * 2. If the value is an array, recursively stringify each element and join with ", ".
- * 3. If the value is an object, recursively stringify values and join with ", ".
- * 4. Otherwise, trim the scalar string form and return it when non-empty.
- *
- * @param {any} value - Value to stringify.
- * @returns {string|undefined} String representation or undefined when empty.
->>>>>>> a4c0905f
  */
 function stringifyAllowedValue(value) {
   if (value === undefined || value === null) return undefined;
@@ -313,7 +300,6 @@
 }
 
 /**
-<<<<<<< HEAD
  * Check if a key matches an allowlisted field pattern.
  *
  * @pseudocode
@@ -324,17 +310,6 @@
  * @param {string} key - The key to check.
  * @param {string} field - The allowlisted field pattern.
  * @returns {boolean} True if key matches the field or is a nested property of it.
-=======
- * Check whether a flattened key matches a field in the allowlist.
- *
- * @pseudocode
- * 1. Compare the key directly to the allowlisted field.
- * 2. Allow matches when the key is a nested path under the allowlisted field.
- *
- * @param {string} key - Flattened key to evaluate.
- * @param {string} field - Allowlisted field pattern.
- * @returns {boolean} True when the key is allowed.
->>>>>>> a4c0905f
  */
 function matchesAllowlistedKey(key, field) {
   return key === field || key.startsWith(`${field}.`);
@@ -344,7 +319,6 @@
  * Extract allowlisted values from a data item based on configured field allowlists.
  *
  * @pseudocode
-<<<<<<< HEAD
  * 1. Look up the allowlist for the file base; return undefined when explicitly disabled.
  * 2. When allowlist is true, flatten objects (if needed) and join all values.
  * 3. When allowlist is an array, flatten the item, retain keys that match configured fields, and join results.
@@ -353,17 +327,6 @@
  * @param {string} base - Base filename for allowlist lookup.
  * @param {any} item - Data item to extract values from.
  * @returns {string|undefined} Formatted string of allowed values or undefined if none.
-=======
- * 1. Look up the allowlist entry for the base file.
- * 2. Exit early when explicitly disabled (false) or when no allowlist exists.
- * 3. When allowlist is true, stringify and join all flattened values.
- * 4. When allowlist is an array, collect values whose keys match allowlisted fields.
- * 5. Join collected values with ". " or return undefined when no values remain.
- *
- * @param {string} base - Base filename for allowlist lookup.
- * @param {any} item - Data item to extract values from.
- * @returns {string|undefined} Formatted string of allowed values or undefined when none.
->>>>>>> a4c0905f
  */
 function extractAllowedValues(base, item) {
   const allowlist = JSON_FIELD_ALLOWLIST[base] ?? JSON_FIELD_ALLOWLIST.default;
@@ -520,11 +483,7 @@
         ? allowlistFn(base, item)
         : overrideCandidate;
     const textToEmbed = extracted === undefined || extracted === null ? undefined : String(extracted);
-<<<<<<< HEAD
-    const chunkText = textToEmbed ? normalizeAndFilter(textToEmbed, seenTexts) : undefined;
-=======
     const chunkText = textToEmbed ? normalizeAndFilter(String(textToEmbed), seenTexts) : undefined;
->>>>>>> a4c0905f
     if (!chunkText) return;
     const intent = determineIntent(chunkText);
     const metadata = buildMetadata(relativePath);
