#!/usr/bin/env node
import fs from "fs/promises";
import path from "path";

// Recursively list files under a directory
export async function walk(dir, ext = ".js") {
  const entries = await fs.readdir(dir, { withFileTypes: true });
  const files = [];
  for (const e of entries) {
    if (e.name === "node_modules" || e.name.startsWith(".")) continue;
    const full = path.join(dir, e.name);
    if (e.isDirectory()) {
      files.push(...(await walk(full, ext)));
    } else if (e.isFile() && e.name.endsWith(ext)) {
      files.push(full);
    }
  }
  return files;
}

export function findExportedSymbols(content) {
  const lines = content.split(/\n/);
  const results = [];

  const exportFnRegex = /^\s*export\s+(async\s+)?function\s+([A-Za-z0-9_$]+)\s*\(/;
  const exportVarRegex =
    /^\s*export\s+(const|let|var)\s+([A-Za-z0-9_$]+)\s*=\s*(?:async\s+)?(?:function|\(|[A-Za-z0-9_$]+)/;
  const exportDefaultFnRegex =
    /^\s*export\s+default\s+(?:async\s+)?function(?:\s+([A-Za-z0-9_$]+))?\s*\(/;
  const exportNamedRegex = /^\s*export\s+\{([^}]+)\}/;

  for (let i = 0; i < lines.length; i++) {
    const line = lines[i];
    let m = line.match(exportFnRegex);
    if (m) {
      results.push({ name: m[2], line: i + 1, type: "function" });
      continue;
    }
    m = line.match(exportVarRegex);
    if (m) {
      results.push({ name: m[2], line: i + 1, type: "variable" });
      continue;
    }
    m = line.match(exportDefaultFnRegex);
    if (m) {
      results.push({ name: m[1] || "default", line: i + 1, type: "default-function" });
      continue;
    }
    m = line.match(exportNamedRegex);
    if (m) {
      const names = m[1]
        .split(",")
        .map((name) => name.trim().split(" as ")[1] || name.trim().split(" as ")[0]);
      for (const name of names) {
        results.push({ name, line: i + 1, type: "named" });
      }
      continue;
    }
  }
  return results;
}

export function validateJsDoc(lines, index, symbolType = "function") {
  let j = index - 1;
  while (j >= 0 && (/^\s*$/.test(lines[j]) || /^\s*\/\//.test(lines[j]))) j--;
  if (j < 0) return false;
  if (!/\*\//.test(lines[j])) return false;

  let start = j;
  while (start >= 0 && !/\/\*\*/.test(lines[start])) start--;
  if (start < 0) return false;

  if (!/\/\*\*/.test(lines[start])) return false;

  const block = lines.slice(start, j + 1).join("\n");
  if (!/@pseudocode\b/.test(block)) return false;

  // Extract function signature to check for params and return
  const signature = lines[index];
  const hasParams =
    symbolType !== "variable" && /\(([^)]*)\)/.exec(signature)?.[1].trim().length > 0;
  const returnsValue =
    symbolType !== "variable" &&
    ((!/=>\s*\{/.test(signature) &&
      !/function\s+[A-Za-z0-9_$]+\s*\([^)]*\)\s*\{\}/.test(signature)) ||
      /return\s+/.test(signature));

  const hasParamTag = /@param\b/.test(block);
  const hasReturnTag = /@returns\b/.test(block);

  if (hasParams && !hasParamTag) return false;
  if (returnsValue && !hasReturnTag) return false;

  const cleanedLines = block
    .split(/\n/)
    .map((line) =>
      line
        .replace(/^\s*\/?\**\s?/, "")
        .replace(/\*\/\s*$/, "")
        .trim()
    )
    .filter(Boolean);

  if (cleanedLines.length === 0) return false;

  const summaryLine = cleanedLines[0];
  const isSummaryTag = summaryLine.startsWith("@summary");

<<<<<<< HEAD
  const summaryWithoutMarkers = summaryLine.trim();
  const hasNonWhitespaceContent = /\S/.test(summaryWithoutMarkers.replace(/\*/g, ""));
  if (!hasNonWhitespaceContent) return false;
=======
  if (summaryLine.startsWith("@") && !isSummaryTag) return false;

  const summaryText = isSummaryTag
    ? summaryLine.replace(/^@summary\b/, "").trim()
    : summaryLine.replace(/\*/g, "").trim();

  if (summaryText.length === 0) return false;
>>>>>>> d927298a

  return true;
}

export async function checkFiles(files) {
  const problems = [];
  for (const f of files) {
    const rel = path.relative(process.cwd(), f);
    const src = await fs.readFile(f, "utf8");
    const symbols = findExportedSymbols(src);
    if (symbols.length === 0) continue;
    const lines = src.split(/\n/);
    for (const sym of symbols) {
      const idx = sym.line - 1;
      const ok = validateJsDoc(lines, idx, sym.type);
      if (!ok) problems.push({ file: rel, name: sym.name, line: sym.line });
    }
  }
  return problems;
}<|MERGE_RESOLUTION|>--- conflicted
+++ resolved
@@ -106,19 +106,9 @@
   const summaryLine = cleanedLines[0];
   const isSummaryTag = summaryLine.startsWith("@summary");
 
-<<<<<<< HEAD
   const summaryWithoutMarkers = summaryLine.trim();
   const hasNonWhitespaceContent = /\S/.test(summaryWithoutMarkers.replace(/\*/g, ""));
   if (!hasNonWhitespaceContent) return false;
-=======
-  if (summaryLine.startsWith("@") && !isSummaryTag) return false;
-
-  const summaryText = isSummaryTag
-    ? summaryLine.replace(/^@summary\b/, "").trim()
-    : summaryLine.replace(/\*/g, "").trim();
-
-  if (summaryText.length === 0) return false;
->>>>>>> d927298a
 
   return true;
 }
