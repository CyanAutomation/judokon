--- conflicted
+++ resolved
@@ -29,11 +29,7 @@
 `src/helpers/prdReaderPage.js` to display the Product Requirements
 Documents. The Markdown files live in
 `design/productRequirementsDocuments`. The helper fetches each file,
-<<<<<<< HEAD
-parses it through the **Marked** library (supporting headings, bold text, paragraphs and nested lists) and injects the HTML into the
-=======
-parses it through the **Marked** library (supporting headings, paragraphs, nested lists and horizontal rules) and injects the HTML into the
->>>>>>> 4e26e3dc
+parses it through the **Marked** library (supporting headings, paragraphs, bold text nested lists and horizontal rules) and injects the HTML into the
 `#prd-content` container. Next/previous buttons, arrow keys and swipe
 gestures cycle through the loaded documents.
 
