# Project Architecture Overview

This document summarizes the main source folders and their responsibilities.

Throughout the project, keep modules simple. Favor small,
single-purpose functions over monolithic implementations.

## game.js

The entry point for the browser. It waits for `DOMContentLoaded` and wires up all game interactions. Helper functions are imported here to build the card carousel, fetch data, and render random judoka cards.

## helpers/

Reusable utilities organized by concern (card building, data fetching, random card generation, etc.). Each module is documented with JSDoc and `@pseudocode` blocks for clarity.
Key helpers include `generateRandomCard()` for choosing a card and `renderJudokaCard()` for injecting it into the DOM with an optional reveal animation.

`src/components/` holds reusable UI pieces. `Button.js` exposes a `createButton` helper that applies design tokens and can prepend an optional icon. Typical pages import this module along with the `setupButtonEffects` helper to keep button interactions consistent.

## page modules

HTML pages under `src/pages` each load a dedicated module located in
`src/helpers`. These modules (for example `randomJudokaPage.js` or
`settingsPage.js`) expose setup functions that attach event listeners and
initialize page-specific behavior.

## components/

Factory functions that create reusable UI elements. `Button.js` and
`ToggleSwitch.js` return styled controls. `Modal.js` builds an accessible
<<<<<<< HEAD
dialog with focus trapping and open/close helpers. `StatsPanel.js` constructs
the `.card-stats` list for displaying attributes and can be reused anywhere
stats need to be shown. `Card.js` provides a reusable content panel styled with
the `.card` class.
=======
dialog. The `createModal()` factory returns `{ element, open, close }` and
automatically closes on backdrop clicks or when Escape is pressed while
keeping focus trapped inside the dialog. Pages create their content fragment,
pass it to `createModal()`, and call `open()` when needed. `StatsPanel.js`
constructs the `.card-stats` section used within judoka cards. `Card.js`
provides a reusable content panel styled with the `.card` class.
>>>>>>> 29eeccb7

```javascript
import { createCard } from "./src/components/Card.js";
const card = createCard("<p>Hello</p>");
document.body.appendChild(card);
```

## data and schemas

Structured gameplay data lives in `src/data`. Matching JSON Schemas in `src/schemas` describe and validate these files. The `npm run validate:data` script uses Ajv to ensure data integrity.

## tests

Unit tests under `tests/` run in the Vitest `jsdom` environment. The `playwright/` directory contains end‑to‑end tests and screenshot comparisons to prevent UI regressions.<|MERGE_RESOLUTION|>--- conflicted
+++ resolved
@@ -26,20 +26,15 @@
 ## components/
 
 Factory functions that create reusable UI elements. `Button.js` and
-`ToggleSwitch.js` return styled controls. `Modal.js` builds an accessible
-<<<<<<< HEAD
-dialog with focus trapping and open/close helpers. `StatsPanel.js` constructs
+`ToggleSwitch.js` return styled controls. `Modal.js` builds an accessible dialog with focus trapping and open/close helpers. `StatsPanel.js` constructs
 the `.card-stats` list for displaying attributes and can be reused anywhere
 stats need to be shown. `Card.js` provides a reusable content panel styled with
-the `.card` class.
-=======
-dialog. The `createModal()` factory returns `{ element, open, close }` and
+the `.card` class. The `createModal()` factory returns `{ element, open, close }` and
 automatically closes on backdrop clicks or when Escape is pressed while
 keeping focus trapped inside the dialog. Pages create their content fragment,
 pass it to `createModal()`, and call `open()` when needed. `StatsPanel.js`
 constructs the `.card-stats` section used within judoka cards. `Card.js`
 provides a reusable content panel styled with the `.card` class.
->>>>>>> 29eeccb7
 
 ```javascript
 import { createCard } from "./src/components/Card.js";
