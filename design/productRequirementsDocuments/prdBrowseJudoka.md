--- conflicted
+++ resolved
@@ -232,20 +232,12 @@
 
 ## Tasks
 
-<<<<<<< HEAD
-- [ ] 1.0 Implement Scrollable Judoka Card Interface
-
-  - [ ] 1.1 Load `judoka.json` and bind stats to cards
-  - [ ] 1.2 Render cards in a horizontal scrollable carousel
-  - [ ] 1.3 Implement smooth snap scrolling behavior with animation
-=======
 - [ ] 1.0 Initialize Browse Judoka
 
   - [ ] 1.1 Load `judoka.json` roster data.
   - [ ] 1.2 Display the Country Flag Picker filter panel.
   - [ ] 1.3 Invoke `buildCardCarousel` with loaded data.
   - [ ] 1.4 Handle exit or back navigation to return to the Navigation Map.
->>>>>>> 20bdc727
 
 - [ ] 2.0 Responsive Layout and Accessibility
 
