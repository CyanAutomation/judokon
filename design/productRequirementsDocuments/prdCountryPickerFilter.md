--- conflicted
+++ resolved
@@ -126,11 +126,7 @@
 
 ## Design and UX Considerations
 
-<<<<<<< HEAD
-- Background of the country selector should use the `--color-secondary` token (or another dark token from [codeUIDesignStandards.md](../codeStandards/codeUIDesignStandards.md#10-tokens)) to help flags and text stand out.
-=======
 - Background of the country selector uses `var(--color-secondary)` so flags and text meet the required 4.5:1 contrast ratio.
->>>>>>> 178638ce
 - Each country is represented by:
   - Flag icon.
   - Country name label beneath the flag.
