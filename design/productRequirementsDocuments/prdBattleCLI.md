--- conflicted
+++ resolved
@@ -72,13 +72,8 @@
 | **P1** | Pointer Controls | Stats and Next prompts are clickable/tappable for mouse and touch users. |
 | **P1** | Timer Display | Show a 1 Hz textual countdown for stat selection; on expiry, auto-select per `FF_AUTO_SELECT`. |
 | **P1** | Outcome/Score | After decision, print outcome (Win/Loss/Draw), selected stat/value pairs, and updated score. |
-<<<<<<< HEAD
-| **P1** | Accessibility Hooks | Provide `aria-live="polite"` for round messages and countdown; maintain focus order for keyboard use. |
+| **P1** | Accessibility Hooks | Provide `aria-live="polite"` for round messages and countdown; maintain focus order for keyboard use, including a skip link and programmatic focus on stat selection and Next prompts. |
 | **P1** | Test Hooks | Expose stable selectors/ids (e.g., `#round-message`, `#cli-score`, `#cli-countdown`, `data-flag`) and data attributes like `#cli-root[data-round]` and `#cli-countdown[data-remaining-time]` to support Playwright/Vitest. |
-=======
-| **P1** | Accessibility Hooks | Provide `aria-live="polite"` for round messages and countdown; maintain focus order for keyboard use, including a skip link and programmatic focus on stat selection and Next prompts. |
-| **P1** | Test Hooks | Expose stable selectors/ids (e.g., `#round-message`, `#cli-score`, `#cli-countdown`, `data-flag`) to support existing tests and new CLI tests. |
->>>>>>> cd981cbe
 | **P2** | Minimal Settings | Allow selecting win target (5/10/15). Changing the value prompts to reset scores and restart the match; the last choice persists via the shared settings helper. |
 | **P2** | Deterministic Seed | Optional numeric seed via header input or `?seed=` query parameter enables reproducible runs; last seed is stored locally. |
 | **P2** | Round Context | Header shows current round and win target ("Round X of Y"). |
