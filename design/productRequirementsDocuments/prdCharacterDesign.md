# PRD: Character Design

## TL;DR

This PRD defines the comprehensive design specifications for "KG," the friendly guide character in JU-DO-KON!. KG serves as the game's mascot and helper, providing advice, encouragement, and tips to players aged 8-12. The character follows a chibi (super-deformed) cartoon style with consistent visual identity, expression guidelines, and scene-specific variations. This PRD ensures consistent character representation across all game interfaces, promotional materials, and user interactions.

---

## Problem Statement

The JU-DO-KON! game requires a consistent, appealing character identity to serve as a guide and mascot for young players. Without standardized character design specifications, different implementations of KG could vary significantly in appearance, personality expression, and visual quality. This inconsistency would confuse players, weaken brand identity, and reduce the character's effectiveness as a friendly guide. Clear design standards are essential for maintaining KG's visual appeal and ensuring consistent user experience across all game contexts.

---

## Goals

- **Visual Consistency**: Establish unified character appearance across all game implementations
- **Age Appropriateness**: Ensure character design appeals to target audience of ages 8-12
- **Brand Identity**: Create memorable, distinctive mascot that represents JU-DO-KON! values
- **Emotional Connection**: Design character that feels friendly, approachable, and encouraging
- **Implementation Clarity**: Provide detailed specifications for developers and artists
- **Cultural Authenticity**: Represent Japanese martial arts heritage appropriately and respectfully

---

## User Stories

- As a young player, I want an encouraging character guide so that I feel supported while learning the game
- As a game developer, I want clear character specifications so that I can implement KG consistently
- As an artist, I want detailed design guidelines so that I can create appropriate KG artwork
- As a parent, I want age-appropriate character design so that my child enjoys a safe gaming experience
- As a brand manager, I want consistent character representation so that KG strengthens our game identity

---

## Prioritized Functional Requirements

| Priority | Feature                         | Description                                                                    |
| -------- | ------------------------------- | ------------------------------------------------------------------------------ |
| P1       | Core Character Design           | Fundamental appearance specifications including proportions, colors, and style |
| P1       | Facial Features and Expressions | Detailed facial design with expression variations for different contexts       |
| P1       | Default Outfit and Variations   | Primary judo gi design with alternative clothing options                       |
| P1       | Color Palette Standards         | Exact color specifications for consistent reproduction                         |
| P2       | Pose Library                    | Standard poses for common game scenarios and interactions                      |
| P2       | Scene-Specific Adaptations      | Character variations for different game contexts and backgrounds               |
| P3       | Accessory and Prop Guidelines   | Optional items and tools for specific scenarios                                |

---

## Functional Requirements

### 1. Core Character Design (P1)

**Character Identity:**

- **Name**: KG
- **Role**: Friendly, energetic guide character providing advice and encouragement
- **Target Appeal**: Ages 8-12 with universal approachability
- **Personality**: Confident, encouraging, slightly exaggerated for expressiveness

**Design Style:**

- **Art Style**: Chibi (super-deformed) cartoon style
- **Proportions**: 3 heads tall with large head relative to body
- **Head-to-body Ratio**: Head approximately 1/3 of total height
- **Build**: Stout, strong build with wide torso and thick limbs
- **Extremities**: Large hands and feet for expressiveness and visual balance

**Visual Treatment:**

- **Outlines**: Bold, dark black outlines around character
- **Shading**: Flat cell shading style with slight warm lighting
- **Highlights**: Soft highlights for dimensional depth
- **Background Integration**: Character design works across varied backgrounds

### 2. Facial Features and Expressions (P1)

**Facial Structure:**

- **Head Shape**: Rounded head with broad, expressive face
- **Eyes**: Large, rounded eyes with thick black eyebrows
- **Mouth**: Wide mouth capability for various expressions
- **Beard**: Full, dark, neatly groomed beard matching thick eyebrows
- **Hair**: Bald on top (shaved) with hair around the sides
- **Skin Tone**: Light to medium tone representing Japanese ethnicity (HEX `#F0C8A0` to `#D9A57E`)

**Expression Variations:**

- **Default**: Cheerful and friendly with wide smile showing visible teeth
- **Determined**: Brows furrowed with serious mouth for important moments
- **Surprised**: Wide eyes with open mouth for unexpected events
- **Confident**: Arms crossed posture with slight smile
- **Thinking**: Hand on chin with curious, contemplative expression

**Expression Usage Guidelines:**

- Default cheerful expression for 80% of appearances
- Determined expression for challenge introductions and serious advice
- Surprised expression for achievement celebrations and unexpected events
- Confident expression for game rule explanations
- Thinking expression for puzzle-solving and strategy tips

### 3. Default Outfit and Variations (P1)

**Primary Outfit (Default):**

- **Gi Color**: Blue judo gi (HEX `#3C7DC4` - Pantone 285M)
- **Belt**: Black belt tied at waist with proper knot detail (HEX `#1A1A1A`)
- **Insignia**: Japan flag patch on left chest of gi
- **Footwear**: Barefoot by default for authentic martial arts representation

**Alternative Outfits:**

- **Casual Variation**: Red t-shirt and blue shorts for informal scenes
- **Gi Color Alternatives**: Red or white gi for special contexts (black belt remains constant)
- **Seasonal Adaptations**: Lightweight variations for outdoor scenes
- **Ceremonial**: Formal gi presentation for awards and achievements

**Outfit Usage Guidelines:**

- Default blue gi for 90% of game interactions
- Casual clothes for non-martial arts contexts (tutorials, celebrations)
- Alternative gi colors for special events or opponent matching
- Maintain black belt across all variations for rank consistency

### 4. Color Palette Standards (P1)

**Primary Colors:**

- **Gi Blue**: HEX `#3C7DC4` (Pantone 285M)
- **Belt Black**: HEX `#1A1A1A`
- **Skin Tone Range**: HEX `#F0C8A0` to `#D9A57E`
- **Hair/Beard**: HEX `#2C2C2C` (dark brown-black)
- **Eye Color**: HEX `#4A4A4A` (dark gray-brown)

**Secondary Colors:**

- **Casual Shirt Red**: HEX `#D32F2F`
- **Casual Shorts Blue**: HEX `#1976D2`
- **Japan Flag Red**: HEX `#BC002D`
- **Japan Flag White**: HEX `#FFFFFF`

**Color Usage Requirements:**

- All colors must maintain WCAG AA contrast ratios against backgrounds
- Color consistency across all digital and print media
- Accessibility consideration for colorblind users
- Proper color reproduction in various lighting conditions

### 5. Pose Library (P2)

**Standard Poses:**

- **Default Dynamic**: Pointing upward with confident expression
- **Thumbs Up**: Encouraging gesture with bright smile
- **Energetic Jump**: Mid-air with fists raised in triumph
- **Arms Crossed**: Confident standing pose for explanations
- **Thinking Pose**: Hand on chin for contemplative moments
- **Cheering**: Fists in air for celebrations and victories

**Prop Interaction Poses:**

- **Holding Signs**: Large signboards with pointer stick
- **Award Presentation**: Holding trophies, scrolls, or certificates
- **Teaching Gesture**: Demonstrating techniques or pointing to information
- **Welcome Pose**: Open arms for greetings and introductions

**Pose Selection Guidelines:**

- Match pose to emotional context of interaction
- Ensure stable foot placement for visual balance
- Maintain open, confident posture across all poses
- Consider background and UI element placement

### 6. Scene-Specific Adaptations (P2)

**Background Integration:**

- **Dojo Scenes**: Tatami mats and wooden walls, slightly blurred
- **Stadium Context**: Crowd backgrounds for celebrations
- **Outdoor Training**: Grassy areas with blue sky
- **Stage Presentations**: Spotlights and formal backgrounds
- **UI Integration**: Plain backgrounds for interface elements

**Contextual Adaptations:**

- **Giving Advice**: Pointing gesture with dojo background
- **Victory Celebration**: Trophy holding with cheering crowd
- **Casual Interaction**: Relaxed pose with informal background
- **Tutorial Context**: Clear, uncluttered backgrounds for focus
- **Achievement Moments**: Spotlight emphasis with celebration elements

### 7. Scenario Prompt Reference (P2)

**Base Prompt Template:**

A chibi-style cartoon character, 3-heads tall, with a large head and stout body. He has a bald head with thick black beard and eyebrows, big round eyes, and a wide, friendly smile with visible teeth. Skin tone is light-medium beige, representing Japanese ethnicity. He wears a blue judo gi with a black belt and a small Japan flag patch on the left chest. Art style uses bold black outlines, flat cell shading, and warm ambient lighting to emphasize a confident, friendly personality.

**Scene-Specific Prompt Table:**

<<<<<<< HEAD
| Scenario              | Pose & Gesture                                                                 | Background & Props                                                                                   | Expression & Mood                                | Prompt Accents                                                                                  |
| --------------------- | ------------------------------------------------------------------------------ | ---------------------------------------------------------------------------------------------------- | ------------------------------------------------ | ------------------------------------------------------------------------------------------------ |
| Giving Advice         | Right hand pointing upward, left hand on hip for a confident teaching stance. | Dojo interior with tatami mats, wooden walls, and soft depth blur.                                   | Wide grin with bright eyes, eyebrows lifted.     | Add “subtle floating kanji for ‘focus’ near the pointer” to emphasize guidance.                  |
| Dynamic Jump          | Mid-air tuck with both fists raised above head, knees bent for energy.         | Stadium crowd with motion blur and confetti ribbons.                                                 | Mouth open in triumphant yell, excited eyebrows. | Include “camera angled slightly upward to capture the leap, subtle action lines around figure.”  |
| Thinking Pose         | Hand resting on beard, elbow supported by opposite arm.                        | Clean white background with soft vignette and faint shadow beneath feet.                            | Brows gently furrowed, half-smile of curiosity.  | Append “floating question mark hologram beside head for problem-solving mood.”                   |
| Holding a Sign        | Both hands gripping a wide wooden sign, pointer tucked under arm.              | Dojo bulletin board behind KG with pinned match schedules.                                          | Friendly smile with closed mouth, attentive gaze. | Add “sign text: ‘Welcome to Ju-Do-Kon!’ in bold friendly lettering.”                             |
| Casual Clothes        | Left hand waving, right hand holding water bottle at hip.                      | Grassy outdoor training yard with practice dummies and blue sky.                                    | Relaxed smile, eyes slightly squinted in sunlight. | Mention “gentle breeze moving gi sleeves tied around waist; sandals resting nearby on tatami mat.” |
| Trophy Celebration    | Trophy lifted overhead with both hands, feet planted shoulder-width apart.     | Award stage with spotlights, confetti shower, and blurred cheering crowd.                           | Beaming grin showing teeth, sparkle highlights.   | Include “dramatic rim light from stage spotlights and celebratory sparkles.”                     |
| Meditation Companion  | Seated cross-legged on cushion, hands in gasshō (palms together).             | Minimalist meditation alcove with shoji screens and soft lantern glow.                              | Peaceful closed-mouth smile, relaxed eyelids.     | Add “soft incense smoke trails and floating cherry blossom petals.”                              |
| Tech Briefing         | Holding tablet in left hand, gesturing to floating UI panel with right hand.   | Futuristic briefing room with translucent HUD panels hovering in the air.                           | Determined smile, eyebrows angled with focus.     | Append “light blue holographic interface elements showing match stats and tips.”                 |
| Weather Update        | Clutching small umbrella over shoulder, other hand extended to feel rain.      | Outdoor courtyard with gentle rain, wet stone tiles, and distant torii gate.                        | Cheerful resilience, soft smile with bright eyes. | Add “raindrops splashing around feet and subtle reflective puddles catching warm lantern light.” |
| Safety Reminder       | Arms in wide welcoming pose while leaning slightly forward for emphasis.       | Practice hall with warning banners, safety mats, and stored gear racks.                             | Warm encouraging smile, eyebrows arched kindly.   | Include “floating caution icons near banners reading ‘Respect • Balance • Safety’.”              |

**Detailed Prompt Examples:**

- **Tutorial Spotlight — Giving Advice**
  ```
  A chibi-style cartoon character, 3-heads tall, with a large head and stout body. He has a bald head with thick black beard and eyebrows, big round eyes, and a wide, friendly smile with visible teeth. Skin tone is light-medium beige, representing Japanese ethnicity. He wears a blue judo gi with a black belt and a small Japan flag patch on the left chest. Art style uses bold black outlines, flat cell shading, and warm ambient lighting.

  Right hand pointing upward while the left rests on his hip. Dojo interior with tatami mats and wooden walls, slightly blurred for depth. Subtle floating kanji for “focus” near the pointer and soft spotlight highlighting KG as he introduces match tips.
  ```
- **Victory Splash Art — Dynamic Jump**
  ```
  Use the base prompt template above (chibi-style KG with blue gi, black belt, bold outlines, warm lighting).

  Layer on: KG mid-air with knees bent and both fists raised overhead in triumph. Tilt the camera slightly upward to capture the leap. Surround him with a stadium crowd in motion blur, confetti ribbons, and celebratory sparkles. Introduce dramatic rim light from stage spotlights along the gi edges and subtle action lines to amplify motion.
  ```
- **Puzzle Helper — Thinking Pose**
  ```
  Use the base prompt template above (chibi-style KG with blue gi, black belt, bold outlines, warm lighting).

  Layer on: KG supporting one elbow with the opposite hand while gently stroking his beard. Stage him against a clean white background with a soft vignette and faint floor shadow. Float a holographic question mark and translucent puzzle grid beside him to signal brainstorming.
  ```
- **Community Bulletin — Holding a Sign**
  ```
  Use the base prompt template above (chibi-style KG with blue gi, black belt, bold outlines, warm lighting).

  Layer on: KG holding a wide wooden sign reading “Welcome to Ju-Do-Kon!” with both hands, pointer tucked under his arm. Place a dojo bulletin wall with match schedules and polite reminder banners behind him. Keep the warm ambient light and minimal parallax so the signage message remains the focal point.
  ```
- **Zen Interlude — Meditation Companion**
  ```
  Use the base prompt template above (chibi-style KG with blue gi, black belt, bold outlines, warm lighting).

  Layer on: KG seated cross-legged on a cushion with hands in gasshō. Frame the meditation alcove with shoji screens and a soft lantern glow. Add gentle incense smoke trails and drifting cherry blossom petals to underscore calm breathing exercises during the meditation screen.
  ```
- **Systems Briefing — Tech Update**
  ```
  Use the base prompt template above (chibi-style KG with blue gi, black belt, bold outlines, warm lighting).

  Layer on: KG presenting a translucent tablet while gesturing to a floating HUD panel displaying match statistics. Place him in a futuristic briefing room with cool blue lighting and holographic interface elements. Emphasize confident mentorship suitable for onboarding or update screens.
  ```
=======
| Scene              | Prompt Additions                                                                                                               |
| ------------------ | ------------------------------------------------------------------------------------------------------------------------------ |
| Giving Advice      | Pointing upward with one hand, smiling brightly. Background: dojo with tatami mats and wooden walls, slightly blurred.         |
| Dynamic Jump       | Mid-air jump, fists raised in triumph, joyful expression. Background: stadium crowd cheering.                                  |
| Thinking Pose      | Standing calmly, hand on chin, curious expression. Background: plain white with soft shadow.                                   |
| Holding a Sign     | Holding a large signboard ("Welcome to Ju-Do-Kon!") and a pointer stick. Background: dojo interior with mats.                  |
| Casual Clothes     | Red t-shirt and blue shorts, barefoot, holding a water bottle, waving. Background: grassy outdoor training area with blue sky. |
| Trophy Celebration | Holding a gold trophy above head, smiling proudly. Background: stage with spotlights and cheering crowd, blurred.              |

**Example Prompt Applications:**

- **Default Pose — Giving Advice**: Use the base prompt to render KG pointing upward with one hand and smiling brightly in a slightly blurred dojo scene.
- **Dynamic Action Pose — Jumping**: Apply the base prompt while KG jumps mid-air with fists raised triumphantly against a cheering stadium backdrop.
- **Calm Pose — Thinking**: Follow the base prompt to depict KG resting a hand on his chin with a curious expression on a clean white background with a soft shadow.
- **Holding a Sign — Tutorial Scene**: Use the base prompt and place KG holding a wooden pointer stick and a large "Welcome to Ju-Do-Kon!" signboard inside a dojo interior.
- **Casual Clothes Variation**: Retain the base prompt style while KG wears a red t-shirt and blue shorts, waves with a water bottle in hand, and stands in a grassy outdoor training area under a blue sky.
- **Achievement Scene — Trophy**: Keep the base prompt details and show KG lifting a gold trophy above his head on a spotlighted stage with a cheering crowd.
>>>>>>> 4806bf06

### 8. Implementation Guidelines (P1)

**Required Design Standards:**

- Maintain the 3-heads tall chibi proportion.
- Use dynamic, energetic poses that reinforce KG's encouraging personality.
- Keep the gi neat with the black belt properly tied when in uniform.
- Match facial expressions to the narrative context while preserving friendliness.
- Retain flat, cartoonish rendering with bold outlines and warm lighting.

**Design Restrictions:**

- Do not render KG with realistic or overly detailed anatomy.
- Do not remove or omit the Japan flag patch when KG wears the gi.
- Do not introduce heavy shading, complex gradients, or textured rendering styles.

**Do & Don't Checklist:**

**Do:**

- Keep line weights bold and consistent around the entire silhouette to preserve the cartoon cut-out style.
- Anchor every pose with planted, balanced foot placement to avoid awkward or unstable silhouettes.
- Pair mouth shapes and eyebrow angles intentionally so emotions read clearly at small sizes.
- Reuse the canonical color palette swatches; document any temporary deviations with rationale and HEX values.
- Stage supporting props so they reinforce KG’s role as coach (clipboards, tablets, trophies) rather than steal focus.
- Provide layered source files (separate outlines, fills, highlights) to support downstream animation or recoloring.

**Don't:**

- Stretch or squash the head-to-body ratio beyond the 3-heads-tall silhouette.
- Swap the black belt for other colors or remove belt knot detailing in the name of simplification.
- Mix rendering styles (e.g., painterly textures, photoreal lighting) that conflict with the flat cel-shaded look.
- Add aggressive weaponry, intimidating facial expressions, or other elements that contradict KG’s mentor tone.
- Place busy background props directly behind KG’s face or hands where they compete with key gestures.
- Export final art without transparent backgrounds or crop margins, which complicates UI placement.

---

## Acceptance Criteria

- [ ] Character design maintains consistent 3-head proportion across all implementations
- [ ] All facial expressions clearly convey intended emotions and contexts
- [ ] Color palette adheres to exact HEX specifications for brand consistency
- [ ] Default blue gi with black belt appears in 90% of character instances
- [ ] Character design appeals to target age group (8-12) based on user testing
- [ ] All poses maintain visual balance and confident posture
- [ ] Character integrates seamlessly with various background contexts
- [ ] Design specifications are detailed enough for accurate reproduction
- [ ] Cultural representation is respectful and authentic
- [ ] Character appearance is consistent across different artists and developers

---

## Non-Functional Requirements

**Visual Quality:**

- Character design must render clearly at minimum 32x32 pixel resolution
- Scalable design that maintains clarity from small icons to large illustrations
- Consistent appearance across different display technologies and color profiles

**Performance:**

- Character artwork files optimized for web and mobile platforms
- Efficient sprite sheets and animation frame management
- Quick loading times for character appearances in game interfaces

**Accessibility:**

- Character design distinguishable for users with color vision deficiencies
- Clear visual hierarchy and contrast for all expressions and poses
- Alternative text descriptions available for screen reader users

**Cultural Sensitivity:**

- Respectful representation of Japanese martial arts traditions
- Appropriate use of cultural symbols (Japan flag, traditional gi)
- Avoidance of stereotypes while maintaining cultural authenticity

---

## Edge Cases / Failure States

**Design Inconsistency:**

- Documentation of acceptable variation ranges for different implementation contexts
- Guidelines for maintaining character identity when technical limitations require simplification
- Procedures for quality review and approval of new character artwork

**Cultural Appropriateness:**

- Review process for ensuring respectful cultural representation
- Guidelines for adapting character for different cultural contexts if needed
- Sensitivity protocols for character use in marketing and promotional materials

**Technical Limitations:**

- Fallback designs for low-resolution or low-color display scenarios
- Simplified versions for performance-constrained environments
- Alternative representations for accessibility requirements

---

## Dependencies and Open Questions

**Dependencies:**

- Art asset creation and management system
- Brand guidelines and style guide integration
- Cultural consultation for authentic representation
- User testing capabilities for age-appropriate appeal validation

**Open Questions:**

- Should KG have voice acting, and if so, what vocal characteristics?
- How should the character evolve or be updated over time?
- What level of animation is appropriate for different game contexts?
- Should there be multiple character variations or companions?

---

## Mockups / Visual Reference

**Character Sheet Requirements:**

- Full character design sheet showing proportions and construction guidelines
- Expression chart displaying all approved facial expressions
- Color palette swatches with exact HEX values
- Pose library with staging and usage notes
- Context examples showing character in various game scenarios

**Style Guide Integration:**

- Character design elements must align with overall JU-DO-KON! visual identity
- Consistent art direction with game UI and environmental design
- Brand-appropriate character personality expression

---

## Tasks

- [x] Consolidate existing character design documentation into unified PRD
- [ ] Create comprehensive character design sheet with all specifications
- [ ] Develop expression chart with usage guidelines
- [ ] Design pose library with context-specific variations
- [ ] Establish color reproduction standards and testing procedures
- [ ] Create character implementation guide for developers and artists
- [ ] Conduct user testing with target age group for appeal validation
- [ ] Develop character animation guidelines and specifications
- [ ] Create cultural sensitivity review checklist
- [ ] Establish character design approval and quality assurance process

---

## Source Files Consolidated

This PRD now consolidates the full KG character design and prompt guidance that previously lived in separate Character Design Document and Character Prompt Sheet files. Those standalone documents (`design/characterDesign/kgCharacterDesignDocument.md` and `design/characterDesign/kgCharacterPromptSheet.md`) have been formally retired and removed from the repository; reference this PRD for the canonical, end-to-end specifications. Updated October 2024 to capture the consolidation release.<|MERGE_RESOLUTION|>--- conflicted
+++ resolved
@@ -198,59 +198,6 @@
 
 **Scene-Specific Prompt Table:**
 
-<<<<<<< HEAD
-| Scenario              | Pose & Gesture                                                                 | Background & Props                                                                                   | Expression & Mood                                | Prompt Accents                                                                                  |
-| --------------------- | ------------------------------------------------------------------------------ | ---------------------------------------------------------------------------------------------------- | ------------------------------------------------ | ------------------------------------------------------------------------------------------------ |
-| Giving Advice         | Right hand pointing upward, left hand on hip for a confident teaching stance. | Dojo interior with tatami mats, wooden walls, and soft depth blur.                                   | Wide grin with bright eyes, eyebrows lifted.     | Add “subtle floating kanji for ‘focus’ near the pointer” to emphasize guidance.                  |
-| Dynamic Jump          | Mid-air tuck with both fists raised above head, knees bent for energy.         | Stadium crowd with motion blur and confetti ribbons.                                                 | Mouth open in triumphant yell, excited eyebrows. | Include “camera angled slightly upward to capture the leap, subtle action lines around figure.”  |
-| Thinking Pose         | Hand resting on beard, elbow supported by opposite arm.                        | Clean white background with soft vignette and faint shadow beneath feet.                            | Brows gently furrowed, half-smile of curiosity.  | Append “floating question mark hologram beside head for problem-solving mood.”                   |
-| Holding a Sign        | Both hands gripping a wide wooden sign, pointer tucked under arm.              | Dojo bulletin board behind KG with pinned match schedules.                                          | Friendly smile with closed mouth, attentive gaze. | Add “sign text: ‘Welcome to Ju-Do-Kon!’ in bold friendly lettering.”                             |
-| Casual Clothes        | Left hand waving, right hand holding water bottle at hip.                      | Grassy outdoor training yard with practice dummies and blue sky.                                    | Relaxed smile, eyes slightly squinted in sunlight. | Mention “gentle breeze moving gi sleeves tied around waist; sandals resting nearby on tatami mat.” |
-| Trophy Celebration    | Trophy lifted overhead with both hands, feet planted shoulder-width apart.     | Award stage with spotlights, confetti shower, and blurred cheering crowd.                           | Beaming grin showing teeth, sparkle highlights.   | Include “dramatic rim light from stage spotlights and celebratory sparkles.”                     |
-| Meditation Companion  | Seated cross-legged on cushion, hands in gasshō (palms together).             | Minimalist meditation alcove with shoji screens and soft lantern glow.                              | Peaceful closed-mouth smile, relaxed eyelids.     | Add “soft incense smoke trails and floating cherry blossom petals.”                              |
-| Tech Briefing         | Holding tablet in left hand, gesturing to floating UI panel with right hand.   | Futuristic briefing room with translucent HUD panels hovering in the air.                           | Determined smile, eyebrows angled with focus.     | Append “light blue holographic interface elements showing match stats and tips.”                 |
-| Weather Update        | Clutching small umbrella over shoulder, other hand extended to feel rain.      | Outdoor courtyard with gentle rain, wet stone tiles, and distant torii gate.                        | Cheerful resilience, soft smile with bright eyes. | Add “raindrops splashing around feet and subtle reflective puddles catching warm lantern light.” |
-| Safety Reminder       | Arms in wide welcoming pose while leaning slightly forward for emphasis.       | Practice hall with warning banners, safety mats, and stored gear racks.                             | Warm encouraging smile, eyebrows arched kindly.   | Include “floating caution icons near banners reading ‘Respect • Balance • Safety’.”              |
-
-**Detailed Prompt Examples:**
-
-- **Tutorial Spotlight — Giving Advice**
-  ```
-  A chibi-style cartoon character, 3-heads tall, with a large head and stout body. He has a bald head with thick black beard and eyebrows, big round eyes, and a wide, friendly smile with visible teeth. Skin tone is light-medium beige, representing Japanese ethnicity. He wears a blue judo gi with a black belt and a small Japan flag patch on the left chest. Art style uses bold black outlines, flat cell shading, and warm ambient lighting.
-
-  Right hand pointing upward while the left rests on his hip. Dojo interior with tatami mats and wooden walls, slightly blurred for depth. Subtle floating kanji for “focus” near the pointer and soft spotlight highlighting KG as he introduces match tips.
-  ```
-- **Victory Splash Art — Dynamic Jump**
-  ```
-  Use the base prompt template above (chibi-style KG with blue gi, black belt, bold outlines, warm lighting).
-
-  Layer on: KG mid-air with knees bent and both fists raised overhead in triumph. Tilt the camera slightly upward to capture the leap. Surround him with a stadium crowd in motion blur, confetti ribbons, and celebratory sparkles. Introduce dramatic rim light from stage spotlights along the gi edges and subtle action lines to amplify motion.
-  ```
-- **Puzzle Helper — Thinking Pose**
-  ```
-  Use the base prompt template above (chibi-style KG with blue gi, black belt, bold outlines, warm lighting).
-
-  Layer on: KG supporting one elbow with the opposite hand while gently stroking his beard. Stage him against a clean white background with a soft vignette and faint floor shadow. Float a holographic question mark and translucent puzzle grid beside him to signal brainstorming.
-  ```
-- **Community Bulletin — Holding a Sign**
-  ```
-  Use the base prompt template above (chibi-style KG with blue gi, black belt, bold outlines, warm lighting).
-
-  Layer on: KG holding a wide wooden sign reading “Welcome to Ju-Do-Kon!” with both hands, pointer tucked under his arm. Place a dojo bulletin wall with match schedules and polite reminder banners behind him. Keep the warm ambient light and minimal parallax so the signage message remains the focal point.
-  ```
-- **Zen Interlude — Meditation Companion**
-  ```
-  Use the base prompt template above (chibi-style KG with blue gi, black belt, bold outlines, warm lighting).
-
-  Layer on: KG seated cross-legged on a cushion with hands in gasshō. Frame the meditation alcove with shoji screens and a soft lantern glow. Add gentle incense smoke trails and drifting cherry blossom petals to underscore calm breathing exercises during the meditation screen.
-  ```
-- **Systems Briefing — Tech Update**
-  ```
-  Use the base prompt template above (chibi-style KG with blue gi, black belt, bold outlines, warm lighting).
-
-  Layer on: KG presenting a translucent tablet while gesturing to a floating HUD panel displaying match statistics. Place him in a futuristic briefing room with cool blue lighting and holographic interface elements. Emphasize confident mentorship suitable for onboarding or update screens.
-  ```
-=======
 | Scene              | Prompt Additions                                                                                                               |
 | ------------------ | ------------------------------------------------------------------------------------------------------------------------------ |
 | Giving Advice      | Pointing upward with one hand, smiling brightly. Background: dojo with tatami mats and wooden walls, slightly blurred.         |
@@ -268,7 +215,6 @@
 - **Holding a Sign — Tutorial Scene**: Use the base prompt and place KG holding a wooden pointer stick and a large "Welcome to Ju-Do-Kon!" signboard inside a dojo interior.
 - **Casual Clothes Variation**: Retain the base prompt style while KG wears a red t-shirt and blue shorts, waves with a water bottle in hand, and stands in a grassy outdoor training area under a blue sky.
 - **Achievement Scene — Trophy**: Keep the base prompt details and show KG lifting a gold trophy above his head on a spotlighted stage with a cheering crowd.
->>>>>>> 4806bf06
 
 ### 8. Implementation Guidelines (P1)
 
