--- conflicted
+++ resolved
@@ -38,13 +38,8 @@
 ## Player Actions
 
 - **Trigger:** In landscape mode, tapping the bottom right corner map icon expands a "Judo Training Village" map from the footer with a smooth upward slide animation (<500ms).
-<<<<<<< HEAD
 - **Map Layout:** The map presents different game modes as a grid of image tiles representing village landmarks (Dojo, Budokan, Kodokan), with minimum 44px touch target size. See [UI Design Standards](../codeStandards/codeUIDesignStandards.md#9-accessibility--responsiveness).
 - **Navigation:** Tapping a tile smoothly transitions the player to the selected game mode.
-=======
-- **Map Layout:** The map presents different game modes as a grid of image tiles representing village landmarks (Dojo, Budokan, Kodokan), with minimum 48px touch target size.
-- **Navigation:** Tapping a tile smoothly transitions the player to the selected game mode (**transition ≤300 ms**).
->>>>>>> 7af73bf8
 - **Cancel/Back Out:** Tapping outside the map area or pressing the map icon button again collapses the map. If device orientation changes mid-animation, the expansion is canceled and reverts to the default footer state.
 - **Fallback:** If the map fails to load, a simplified, high-contrast text menu appears instantly.
 - **Responsiveness:** If viewport height <400px or width <640px, hide the map icon entirely. Map and tiles dynamically resize based on screen size and resolution. Animations must maintain 60fps on devices.
