--- conflicted
+++ resolved
@@ -66,35 +66,40 @@
 
 ---
 
-## Gameplay Flow
-
-1. **Match Setup**
-   - On entry, prompt the player to choose a **points-to-win target**: 5, 10 (default), or 15.  
-   - Both players draw **25 random cards** each from the 99-card deck.  
-
-2. **Round Loop**
-   - Both sides draw their top card.  
-   - Player chooses a stat within **30 s** (`ROUND_SELECTION_MS = 30_000`).  
-   - If no selection is made, a random stat is auto-selected (feature flag `autoSelect`, default **on**).  
-   - Opponent card remains hidden until player choice, then reveals with AI-controlled stat selection.  
-
-3. **Resolution**
-   - Compare stats. Higher value scores 1 point.  
-   - Tie → no score change, round ends.  
-   - Show result in the **Scoreboard** (`#round-message`, `#score-display`, `#round-counter`, `#next-round-timer`).  
-   - Opponent’s choice is revealed with a short delay + message “Opponent is choosing…”.  
-
-4. **Cooldown**
-   - Show **3 s cooldown** between rounds in a snackbar or until the **Next** button is pressed.  
-   - If feature flag `skipRoundCooldown` is on, skip delay.  
-
-5. **Match End**
-   - First to win target points (5/10/15) **or** max 25 rounds.  
-   - End modal shows winner, score, and options: **Play Again** or **Quit**.  
-
----
-
-<<<<<<< HEAD
+## Gameplay Basics
+
+- On first visit to `battleJudoka.html`, a modal prompts the player to select a win target of **5, 10, or 15 points** (default 10). After a choice is made, the modal closes and the match begins.
+- The standard deck contains **99 unique cards**.
+- Each match begins with both sides receiving **25 random cards**.
+- At the start of each round, both players draw their top card.
+- The player selects one stat (Power, Speed, Technique, etc.).
+- Stat buttons stay disabled until the selection phase and turn off after a choice is made.
+- The higher value wins the round and scores **1 point**; used cards are discarded.
+- The match ends when a player reaches a **user-selected win target of 5, 10, or 15 points** (default 10) or after **25 rounds** (draw).
+
+---
+
+## Technical Considerations
+
+- Classic Battle logic must reuse shared random card draw module (`generateRandomCard`).
+- Round selection modal must use shared `Modal` and `Button` components for consistent accessibility.
+- Card reveal and result animations should use hardware-accelerated CSS for smooth performance on low-end devices.
+- Stat selection timer (30s) must be displayed in `#next-round-timer`; if the timer expires, a random stat is auto-selected. This auto-select behavior is controlled by a feature flag `autoSelect` (enabled by default). The timer must pause if the game tab is inactive or device goes to sleep, and resume on focus (see prdBattleScoreboard.md).
+- Stat selection timer halts immediately once the player picks a stat.
+- Detect timer drift by comparing engine state with real time; if drift exceeds 2s, display "Waiting…" and restart the countdown.
+- Opponent stat selection runs entirely on the client. After the player picks a stat (or the timer auto-chooses), the opponent's choice is revealed after a short artificial delay to mimic turn-taking.
+- During this delay, the Scoreboard displays "Opponent is choosing..." in `#round-message` to reinforce turn flow.
+- The cooldown timer between rounds begins only after round results are shown in the Scoreboard and is displayed using one persistent snackbar that updates its text each second.
+- The debug panel is available when the `enableTestMode` feature flag is enabled, appears above the player and opponent cards, and includes a copy button for exporting its text.
+- A battle state progress list can be enabled via the `battleStateProgress` feature flag to show the sequence of match states beneath the battle area; disabled by default.
+
+### Round Data Fallback
+
+- Round options are sourced from `battleRounds.js` and bundled with the app.
+- **QA:** Validate that options from `battleRounds.js` render correctly.
+
+---
+
 ## Functional Requirements
 
 | Priority | Feature                  | Requirement                                                                                       |
@@ -109,10 +114,6 @@
 | **P2**   | Quit Flow                | Quit button and header logo prompt confirmation; if confirmed, end match and return home.         |
 | **P2**   | Next Button              | Skips cooldown/timer when pressed; otherwise auto-progress after timer ends.                      |
 | **P3**   | Debug/Testing Mode       | With `enableTestMode`, expose debug panel, seed injection, and state progress list.               |
-=======
-- Round options are sourced from `battleRounds.js` and bundled with the app.
-- **QA:** Validate that options from `battleRounds.js` render correctly.
->>>>>>> 90a73b87
 
 ---
 
