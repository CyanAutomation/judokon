# Ju-Do-Kon! Game Modes – Product Requirements Document

**Audience**: Internal – Developers, Designers, Product Managers, QA Testers  
**Purpose**: Define and describe the primary and secondary game modes available in Ju-Do-Kon!, including functionality, validation conditions, and fallback handling.

---

### Overview

Ju-Do-Kon! offers a range of game modes tailored for different play styles—competitive battles, team-based challenges, creative customization, exploratory discovery, and quiet reflection. These modes diversify the experience, increase replayability, and promote deeper engagement.

### Problem Statement

Returning players often exit after short sessions due to repetitive gameplay loops and limited creative expression. In a recent survey, one player said, “I like battling, but after a while, it’s the same thing over and over.” Usage data confirms that >80% of playtime occurs in the core 1v1 mode, with under 20% in creative or reflective features.

### Why It Matters Now

Improving session variety directly supports retention and encourages more personalized play, especially as competition from other collectible games increases.

### Goals (SMART)

- Increase returning player average session length by **20%** within 4 weeks.
- At least **80%** of users who begin a Team Battle complete the match.
- **70%** of new players use Judoka Creation within their first week.
- **60%** of all players trigger Meditation mode at least once weekly.

---

## Common Non-Functional Requirements

- All game modes must support **keyboard navigation** and **screen reader** compatibility.
- Layouts must be responsive on **desktop and tablet**.
- Judoka data must dynamically load from judoka.json or equivalent.
- All URLs must function without console errors or missing asset warnings.

---

## Design and UX Considerations

- All mode entry points must visually and thematically align with the **“Judo Training Village”** map-based navigation system.
- Entry points are represented on the Judo Training Village Map as clickable, animated hotspots (≥48px).
- UI contrast ratio must meet WCAG 2.1 (≥4.5:1).
- Touch targets must be ≥48px, with WCAG 2.1 contrast compliance (≥4.5:1).
- Mode entry and exit flows should be clearly defined to prevent user disorientation.
- Mode exit returns to Map with confirmation (“Are you sure?”) to avoid disorientation

---

## Prioritized Functional Requirements

| Priority | Feature           | Description                                                      |
| -------- | ----------------- | ---------------------------------------------------------------- |
| P1       | Shiai Mode        | 1v1 AI battle, stat-based combat to 10 points                    |
| P1       | Team Battle Modes | Gender-specific team-based battles with 1v1 submatches           |
| P1       | Judoka Creation   | Interface for new character creation with preview and save logic |
| P2       | Judoka Update     | Edit existing characters and save changes                        |
| P2       | Browse Judoka     | Explore all characters with future filtering/sorting             |
| P2       | Random Judoka     | View a new random profile per visit                              |
| P3       | Meditation Mode   | Non-interactive rest screen with quotes and visuals              |

---

## Game Modes

### 1. Shiai (Battle Mode)

**Japanese**: 試合 (バトルモード)  
**URL**: `shiai.html`

**Description**:  
A 1v1 stat-based match against an AI opponent using a deck of 25 judoka. First to 10 points wins.

**Rules**:

- 25 Rounds maximum
- Deck size: 25
- Score cap: 10 points
- Player selects one stat per round to compare.
- Higher stat wins, +1 point

Player Flow:

1. Player enters via Map icon → transition to Shiai Arena.
2. Decks load and validate (min. 25 cards).
3. Cards are revealed → player picks stat → score resolves.
4. End state = First to 10 or 25 rounds → summary → return to Map.

**Functional Requirements**:

- Draw one random card from each deck per round.
- Player selects a stat to compare.
- Higher stat wins; score increases by one.
- End match on 10 points or after 25 rounds.

**Acceptance Criteria**:

<<<<<<< HEAD
- Cards are revealed in correct sequence.
- Player can select stat.
- Score updates per round outcome.
- Summary screen shown at end.
- Invalid cards or missing stats trigger fallback popup.
=======
- Given 25 valid cards, When a match starts, Then the player sees 25 rounds or score capped at 10.
- Given a revealed card, When a stat is selected, Then the system compares and updates score.
- Given the final round, When conditions are met, Then a summary is shown and return enabled.
- Given missing stats on a card, When revealed, Then show “Stat not available” overlay.
- Given deck <25 cards, When match is triggered, Then block and alert: “Deck too small.”

Visuals/UX:

- Score display always visible.
- Card stats animated on reveal.
- “Back to Village” button enabled post-match with fade-out transition.

Settings:

- Difficulty Toggle (TBD): Easy/Medium/Hard (default: Medium).
- Sound effects: ON by default, toggle in corner gear icon.
>>>>>>> 926113d8

**Edge Cases**:

- If fewer than 25 cards are present, block match with warning.
- Missing stat on a card triggers "Stat not available" overlay.

---

### 2. Team Battle Selection

**Japanese**: 団体戦選択  
**URL**: `teamBattleSelection.html`

**Description**:  
Choose between Male, Female, or Mixed team battles.

**Functional Requirements**:

- All three options visible.
- Routes correctly to selected battle variant.

**Acceptance Criteria**:

- Option buttons are visible and interactive.
- Click leads to correct mode.
- Invalid route fallback returns to selection screen.
- Given 3 options, When clicked, Then route to selected mode.
- Given an invalid route, Then return to selection screen and show modal.

---

### 3. Team Battle Modes

**Japanese**: 男子団体戦 / 女子団体戦 / 混合団体戦  
**URLs**:

- Male: `teamBattleMale.html`
- Female: **TBD (MISSING URL)**
- Mixed: `teamBattleMixed.html`

**Description**:  
Team battles consist of sequential 1v1s between gender-filtered squads.

**Mode Parameters**:

| Mode   | Rounds | Team Size | Max Score | Gender |
| ------ | ------ | --------- | --------- | ------ |
| Male   | 5      | 5         | 5         | Male   |
| Female | 5      | 5         | 5         | Female |
| Mixed  | 6      | 6         | 6         | Mixed  |

**Acceptance Criteria**:

- Validates team composition by gender.
- Follows team match sequence.
- End state triggers win screen at cap.
- Missing URL redirects to error message page.
- Team validated on gender before match.
- Sub-match order shown as visual queue.
- At score cap, show win animation and return to Village.

Edge Cases:

- If team is invalid (e.g., wrong gender): block with tooltip “Judoka does not meet team criteria.”
- If URL missing (e.g., Female): redirect to error page with option to report bug.

UX Note:

- Mini avatars shown in a lineup before match begins.

---

### 4. Browse Judoka

**Japanese**: 柔道家を閲覧  
**URL**: `carouselJudoka.html`

**Description**:  
View all available judoka with stats and visuals.

**Acceptance Criteria**:

- Scrollable card interface.
- Stats sourced from `judoka.json`.
- Responsive across screen sizes.
- Invalid entries replaced with placeholder.
- If list is empty, show “No cards available” message.
- Scrollable interface; all cards show name, nationality, and stats.
- Sourced from judoka.json.

---

### 5. Judoka Update Mode

**Japanese**: 柔道家編集モード  
**URL**: `judokaUpdateSelection.html`

**Description**:  
Choose to create or edit a judoka.

**Acceptance Criteria**:

- Two path options visible.
- Routing to creation/update works.
- Fallback if no judoka are available to edit.

---

### 6. Create A Judoka

**Japanese**: 柔道家を作成  
**URL**: `createJudoka.html`

**Acceptance Criteria**:

- Inputs for name, nationality, stats, weight class, signature move.
- Live preview updates on change.
- Save adds to data store and confirms.
- Invalid form fields trigger error indicators.
- All inputs required before save.
- Given completed form, When saved, Then judoka appears in judoka.json and preview confirms.

Invalid Case:

- Red outlines on errors with tooltip (“Strength must be between 1–100”).

UX Note:

- Responsive preview area right of form.

---

### 7. Update A Judoka

**Japanese**: 柔道家を更新  
**URL**: `updateJudoka.html`

**Acceptance Criteria**:

- Judoka list loads from dataset.
- Edits persist after save.
- Field validation enforces legal stat limits.
- If selected judoka is deleted/missing, display retry prompt.
- Judoka list loads correctly.
- Edits persist after save.
- Stat bounds enforced.
- If no judoka found, prompt “No saved judoka found. Create one?”

---

### 8. Random Judoka

**Japanese**: ランダム柔道家  
**URL**: `randomJudoka.html`

**Acceptance Criteria**:

- Random judoka displayed on load/refresh.
- “Draw” reloads a different profile.
- On load, show one random judoka.
- Button “Draw” refreshes content.

---

### 9. Meditation

**Japanese**: メディテーション  
**URL**: `quoteKG.html`

**Acceptance Criteria**:

- Loads random quote per visit.
- English / Japanese toggle works.
- Ambient visuals reinforce restful tone.
- Text is legible; character art is scaled correctly.<|MERGE_RESOLUTION|>--- conflicted
+++ resolved
@@ -94,18 +94,13 @@
 
 **Acceptance Criteria**:
 
-<<<<<<< HEAD
 - Cards are revealed in correct sequence.
 - Player can select stat.
 - Score updates per round outcome.
 - Summary screen shown at end.
-- Invalid cards or missing stats trigger fallback popup.
-=======
 - Given 25 valid cards, When a match starts, Then the player sees 25 rounds or score capped at 10.
 - Given a revealed card, When a stat is selected, Then the system compares and updates score.
 - Given the final round, When conditions are met, Then a summary is shown and return enabled.
-- Given missing stats on a card, When revealed, Then show “Stat not available” overlay.
-- Given deck <25 cards, When match is triggered, Then block and alert: “Deck too small.”
 
 Visuals/UX:
 
@@ -116,8 +111,7 @@
 Settings:
 
 - Difficulty Toggle (TBD): Easy/Medium/Hard (default: Medium).
-- Sound effects: ON by default, toggle in corner gear icon.
->>>>>>> 926113d8
+- Sound effects: OFF by default, toggle in corner gear icon.
 
 **Edge Cases**:
 
