# PRD: Standard Navigation Bar

---

## TL;DR

This PRD defines a persistent, responsive bottom navigation bar for Ju-Do-Kon! to provide clear, consistent navigation across all screens. It improves player flow, reduces confusion, and increases session duration by offering quick access to core game modes with accessible, high-performance interactions.

---

## 1. Description

The **JU-DO-KON!** game features multiple game modes and screens. Players need easy, intuitive navigation to seamlessly transition between activities such as battles, judoka browsing, and training. When navigation is unclear, players experience increased cognitive load and frustration, breaking immersion and potentially leading to session drop-offs.

> After an intense battle, Kenta sees the familiar JU-DO-KON! logo in the bottom-left corner. He taps it, revealing a smooth, scrolling list of game modes. In a couple of seconds, he’s exploring his Judoka roster without friction — he feels confident, immersed, and eager to keep playing.

### Example Scenario

> Player finishes battle → confusion navigating back → flow disruption → early session exit.

Currently, the lack of a consistent navigation system leads to player disorientation post-activity. This PRD proposes a persistent bottom navigation bar to minimize friction, reduce cognitive load, and maintain gameplay flow.

### User Stories

- As a new player, I want an always-visible navigation bar so I don’t get lost between screens.
- As a mobile user, I want touch-friendly buttons so I can navigate confidently with my thumb.
- As a player who uses screen readers, I want navigation elements to be labeled properly so I can move around the game without barriers.

---

## 2. Goals

- Reduce navigation-related exits by **20%**.
- Increase average session duration per player by **15%**.
- Ensure **48px minimum** touch target size (per sizing tokens in [codeUIDesignStandards.md](../codeStandards/codeUIDesignStandards.md#10-tokens)).
- Achieve **≥60fps** animation performance on standard mid-tier devices.
- Guarantee fallback loading time of **<2 seconds** if `gameModes.json` fails.
- Meet a text contrast ratio of at least **4.5:1** against the navigation bar background.
- Allow players to confidently navigate between modes without frustration.
- Ensure a consistent, easy-to-use navigation experience across devices.

## Non-Goals

- Custom color themes or advanced 3D animations.
- Offline caching beyond the default fallback list.

---

## 3. How It Works

The bottom navigation bar appears consistently across all game screens, dynamically loading active game modes from `gameModes.json`.

### Standard Mode (Default View)

- Navigation links are laid out in a horizontal row.
- A bottom-left corner **ju-do-kon!** logo acts as an interactive button.
- Tapping the logo reveals a vertically unrolled text menu listing the available game modes (functions in both landscape and portrait orientation).
- Links and labels scale responsively with screen size.

### Portrait Mode

- In portrait orientation, the navigation collapses into just the logo.
- Tapping the logo reveals a vertically unrolled text menu listing the available game modes (functions in both landscape and portrait orientation).

### Flow

<<<<<<< HEAD
1. Player finishes an activity and sees the persistent nav bar.
2. In landscape, links are visible along the bottom bar; in portrait, the bar collapses to the logo only.
3. Tapping the logo expands a vertical list of game modes.
4. Player selects a mode to navigate. If `gameModes.json` fails, fallback modes load in under 2 seconds and a reload notice appears.
=======
- After any activity, the persistent nav bar is visible.
- In portrait view only the logo shows; tapping it expands the text list.
- Player selects a mode and is taken to that screen.
- If `gameModes.json` fails, load the fallback list and auto-reload.
>>>>>>> 178638ce

### Technical Considerations

- Load active game modes dynamically from `gameModes.json`, fallback to default on failure.
- Cache loaded mode list to avoid redundant fetches across sessions.
- Use hardware-accelerated CSS transforms for nav animations (e.g., `translate3d`).
- Optimize for devices as small as 320px width (typical of older low-end Android devices).
- Listen for device orientation events to trigger smooth re-layout without stutter.

### Dependencies / Integrations

- `gameModes.json` data file for mode list.
- CSS variables `--color-secondary` and `--button-text-color` for styling.
- Existing footer layout modules.

---

## 4. Wireframes / Visual Reference

- **Default Mode**: Horizontal navigation bar with clickable links and a bottom-left corner ju-do-kon logo. A simplified vertical text list expands on logo tap. _(Visual reference to be attached.)_
- **Portrait Mode**: A simplified vertical text list expands on logo tap.

---

## 5. Functional Requirements

| Priority | Feature                | Description                                                                                          |
| -------- | ---------------------- | ---------------------------------------------------------------------------------------------------- |
| P1       | Standard Nav Bar       | Fixed horizontal navigation with scalable links and bottom-left corner logo.                         |
| P2       | Portrait Text Menu     | Text-based vertical menu expansion on logo click for portrait and landscape (collapsed) orientation. |
| P2       | Small Screens Support  | Adjust text menu for screens as small as 320px — scale font and spacing.                             |
| P2       | Visual Feedback        | Positive click/tap feedback animation for all links and buttons.                                     |
| P1       | Fallback Data Handling | Hardcoded default mode list if `gameModes.json` fails to load.                                       |

---

## 6. Acceptance Criteria

- Touch targets maintain **≥48px** size across all device resolutions (see sizing tokens in [codeUIDesignStandards.md](../codeStandards/codeUIDesignStandards.md#10-tokens)).
- Navigation is visible on **100%** of game screens.
- Standard nav bar displays active game modes loaded from `gameModes.json`.
- Portrait mode initially shows only the logo in the bottom left corner (no links in the navigation bar); tapping reveals a vertical list.
- The function of tapping the icon in the bottom left corner works in landscape or portrait mode.
- Clicking a link navigates successfully to the intended screen.
- Tapping the logo toggles expansion/collapse.
- If `gameModes.json` fails, load a hardcoded default list within **<2 seconds**.
- Show notification and auto-reload if mid-session loading fails.
- Smooth re-layout during device rotation mid-animation, with transition completion time **<500ms**.
- Text contrast meets WCAG **4.5:1**.
- Animations must run at **≥60fps**.
- Respect OS-level **reduced motion** settings for users preferring minimal animations.

---

## 7. Edge Cases / Failure States

- Data source fails → load default list in <2s.
- Menu fails mid-session → notify user and auto-reload.
- Device rotates mid-animation → cancel and re-layout.
- Small devices (<320px) → menu scales to fit.

---

## 8. Design and UX Considerations

<<<<<<< HEAD
The standard navbar should use the `--color-secondary` token for its background and `--button-text-color` for text. Refer to the token list in [codeUIDesignStandards.md](../codeStandards/codeUIDesignStandards.md#10-tokens).
=======
The standard navbar uses `--color-secondary` for its background and `--button-text-color` for text.
>>>>>>> 178638ce

![Wireframe of Navigation Bar Collapsed](/design/mockups/mockupFooterNavigationCollapsed1.png)

### Accessibility

- **48px+** touch targets (see sizing tokens in [codeUIDesignStandards.md](../codeStandards/codeUIDesignStandards.md#10-tokens)).
- High-contrast text labels (WCAG 4.5:1).
- Screen reader support: all navigation elements properly labeled.
- Respect OS **reduced motion** settings.

### Responsiveness

- Layout adapts to screen widths from **320px to 2560px**.

### Interaction Feedback

- Tap animation on navigation interactions.
- Smooth slide-in/slide-out transitions (**<500ms**).

## Open Questions

- Should the bar auto-hide after a period of inactivity?
- Which screens, if any, should suppress the nav bar entirely?

## Metadata

- **Author:** Design Team
- **Last Edited:** 2024-05-12
- **Target Version:** 1.0.0
- **Related Features:** Navigation Map, Home Page Menu<|MERGE_RESOLUTION|>--- conflicted
+++ resolved
@@ -64,17 +64,10 @@
 
 ### Flow
 
-<<<<<<< HEAD
-1. Player finishes an activity and sees the persistent nav bar.
-2. In landscape, links are visible along the bottom bar; in portrait, the bar collapses to the logo only.
-3. Tapping the logo expands a vertical list of game modes.
-4. Player selects a mode to navigate. If `gameModes.json` fails, fallback modes load in under 2 seconds and a reload notice appears.
-=======
 - After any activity, the persistent nav bar is visible.
 - In portrait view only the logo shows; tapping it expands the text list.
 - Player selects a mode and is taken to that screen.
 - If `gameModes.json` fails, load the fallback list and auto-reload.
->>>>>>> 178638ce
 
 ### Technical Considerations
 
@@ -140,11 +133,7 @@
 
 ## 8. Design and UX Considerations
 
-<<<<<<< HEAD
-The standard navbar should use the `--color-secondary` token for its background and `--button-text-color` for text. Refer to the token list in [codeUIDesignStandards.md](../codeStandards/codeUIDesignStandards.md#10-tokens).
-=======
 The standard navbar uses `--color-secondary` for its background and `--button-text-color` for text.
->>>>>>> 178638ce
 
 ![Wireframe of Navigation Bar Collapsed](/design/mockups/mockupFooterNavigationCollapsed1.png)
 
