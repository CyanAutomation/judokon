# Ju-Do-Kon! UI Design Standards

This unified design guide is for developers, designers, and PMs building **Ju-Do-Kon!**, the web-based judo-themed collectible card game. It combines visual identity, interaction design, and component rules into a single reference.

---

## 1. Purpose

This document defines the **visual identity**, **component rules**, and **interaction principles** used throughout Ju-Do-Kon!'s user interface. It ensures the experience is:

- Visually consistent
- Game-appropriate for ages 8–12
- Optimised for both desktop and mobile
- Scalable and maintainable for future features

---

## 2. Design Language

### 2.1 Overview

Ju-Do-Kon! uses a **bold, high-contrast design system** grounded in clear hierarchy, playful colour, and expressive character visuals.

#### Key Visual Themes

- Flat colour + geometric background textures
- Layered judoka cards
- Emphasis typography (caps, bold, white-on-colour)
- Panelled layout with z-depth and modular sections

### 2.2 Design Principles

- **Touch-first Interaction** – Minimum 48x48px targets, swipeable areas, and tap feedback (see sizing tokens in [Tokens](#10-tokens)).
- **Responsive Feedback** – Every interaction must give feedback (scale, glow, ripple, animation).
- **Visual Hierarchy** – Layout must surface the most important info and reinforce progression.
- **Progressive Disclosure** – Show only essential actions up front; reveal detail as needed.
- **Consistency** – Reuse shared UI patterns to improve familiarity.
- **Accessibility** – WCAG AA, keyboard navigation, screen reader support.
- **Continuity** – Layout and navigation must remain familiar across breakpoints.
- **Momentum** – Game flow must feel lively and animated.

---

## 3. Colour System

### Core Strategy

| Token Name          | Hex Code | Use                         |
| ------------------- | -------- | --------------------------- |
| --color-primary     | #CB2504  | Buttons, highlights         |
| --color-secondary   | #0C3F7A  | Nav bar, stat blocks        |
| --color-tertiary    | #E8E8E8  | Backgrounds, outlines       |
| --button-bg         | #CB2504  | Primary button background   |
| --button-hover-bg   | #0B5BB0  | Hover state for buttons     |
| --button-active-bg  | #0C3F7A  | Active button state         |
| --button-text-color | #FFFFFF  | Button text                 |
| --switch-off-bg     | #878787  | Toggle off state background |
| --switch-on-bg      | #08A700  | Toggle on state background  |

The hex values above correspond to CSS custom properties used throughout the project. See [Tokens](#10-tokens) for the complete list.

### Rarity Colours

| Rarity    | Background | Border  | Judogi Colour  |
| --------- | ---------- | ------- | -------------- |
| Common    | #3C5AD6    | #3C5AD6 | White (#FFF)   |
| Epic      | #C757DA    | #C757DA | Blue (#3C7DC4) |
| Legendary | #E4AB19    | #E4AB19 | Blue (#3C7DC4) |

⚠️ **Note:** Judoka cards retain their bright, vibrant, distinct colour palette and styling. They are visually separate from the muted, modern dojo-themed UI shell.

Each **game mode or feature area** is assigned a **unique dominant colour**, creating intuitive navigation through visual identity.

| Feature / Mode | Colour  | Notes                     |
| -------------- | ------- | ------------------------- |
| Classic Battle | #E53935 | High-energy, competitive  |
| Team Battle    | #8E24AA | Cooperative and strategic |
| Update Judoka  | #00897B | Constructive, calm        |
| Browse Judoka  | #3949AB | Archival, structured      |
| Meditation     | #F9A825 | Calm, reflective          |

### Gradient & Texture Usage

- Use **linear gradients** or **subtle diagonal patterns** in background areas.
- Avoid visual clutter; keep texture light and geometric.

---

## 4. Typography

### Font Family

- Headings use **Russo One**
- Body text uses **Open Sans**
- Sans-serif and legible across screen sizes

### Typographic Hierarchy

| Element            | Style                   | Notes                       |
| ------------------ | ----------------------- | --------------------------- |
| Section Titles     | ALL CAPS, Bold, Large   | Use tracking for emphasis   |
| Action Buttons     | Uppercase, Bold         | Primary CTA focus           |
| Judoka Surnames    | Bold, Uppercase, Larger | E.g. ONO                    |
| Judoka First Names | Light, Small caps       | E.g. Shohei                 |
| Supporting Info    | Light, Small            | Country, Weight class, etc. |

### Contrast & Readability

- Always meet **WCAG AA** contrast.
- When using coloured card backgrounds, pair text with the `--color-text-inverted` token to maintain WCAG AA contrast.
- Pair bold white or black text against vibrant fills for CTAs and banners.
- Line-height: 1.4× font size
- Letter-spacing: 0.5% for **Russo One**, normal for **Open Sans**
- Avoid using all caps in body text for readability
- Use the **Pa11y** CLI (`npm run check:contrast`) to validate contrast on the running site at http://localhost:5000

---

## 5. Imagery & Iconography

### Judoka Cards

- Use **cut-out portrait art** with:
  - Clean edges
  - Expressive poses
  - Subtle drop shadows for pop

### Overlay & Layering

- Characters should visually **layer over** their background panels.
- Use drop shadows and blur behind portraits to aid depth.

---

## 6. Visual Hierarchy

### Structure by Importance

- **Rarity tiers**, **modes**, and **ranking** must be reflected visually:
  - Size (larger for higher status)
  - Colour weight
  - Position (centre/focus)

### Panels & Sections

- Use **boxes**, **lines**, or **alternating backgrounds** to group content.
- Example: a vertical list of modes should use clearly segmented tiles.

### Z-Index & Elevation

- Cards and CTAs should visually **pop forward** from the backdrop.
- Use blur, scale, or shadow to indicate interactivity.

---

## 7. Grid & Layout System

### Grid System

- Use a **4-column responsive grid**
- Align all components to the grid baseline
- Stack: Responsive vertical stacking on mobile
- Containers: Soft drop shadows and generous whitespace

### Spacing Scale

- Use **8px** rhythm (8, 16, 24, 32, 40, etc.)
- Apply consistent **padding/margin** values across blocks.
- Spacing values correspond to the tokens listed in [Tokens](#10-tokens).

### Modular Blocks

- Design core layout with **reusable modules**:
  - Card Viewer Block
  - Mode Selector Tiles
  - Quote Panel
  - Trivia Display
  - Gallery Carousel

### Alignment Patterns

- **Centre-aligned** for single CTAs or title areas
- **Left-aligned** for judoka info and ranking blocks
- Use **background diagonals** or geometry for layout anchoring

---

## 8. Component Examples

### 8.1 Overview

| Component            | Features                                                                    |
| -------------------- | --------------------------------------------------------------------------- |
| Card Carousel        | 3–5 visible cards, scroll snap, swipe area, visual edge indicators          |
| Mode Selection Panel | Bold icon + label tiles, hover/press feedback, stacked vertically on mobile |
| Create/Edit Modal    | Floating modal, left-aligned Cancel + right-aligned Save, live card preview |
| Meditation Screen    | Language toggle, fade transition, vertical CTA separation                   |
| Landing Header       | Judoka illustration overlay, game logo, dynamic mode buttons                |

### 8.2 Navigation

#### Top Bar

- Fixed, screen reader accessible
- Logo left, menu right

#### Map Navigation (Game Mode Locations)

- Tappable map tiles
- On hover: glow or scale effect
- On select: animate tile (scale up)
- Label + icon (e.g. 💪 BATTLE!)
- Role: button, with ARIA labels

#### Footer Nav

- Always visible
- Icon + label pairs
- Inline icons use Material Symbols SVGs with `viewBox="0 -960 960 960"`.
- Clear active/focus state
- Do not truncate labels

### 8.3 Judoka Cards

#### Aspect Ratio

- 2:3

#### Zones

- Top Left: Rarity (Epic/Legendary only)
- Top Right: Weight Class
- Portrait: Stylized illustration
- Stat Block: 0–10 scale bars or chips
- Signature Move: Common cards only

#### Stat Colour Codes

- 0–3: Red
- 4–7: Yellow
- 8–10: Green

#### Interactions

- Tap = slide/reveal stats
- Hover = slight scale and shadow
- Selection = glow + checkmark

#### Name Formatting

- First Name: Smaller, sentence case
- Surname: Larger, uppercase, bold
- Alignment: Stat block always bottom-aligned
- Background: Dark blue (#0C3F7A)

#### Signature Move Band (Common Cards)

- Background: #003B88
- Text: Yellow (#FED843), left-aligned label + centered move name

#### Rarity Markers

- Epic and Legendary Only: Icon appears only on these tiers
- Placement: Top-left of portrait area

#### Portrait Area

- Style: Vector cartoon-realism
- Background: Clean, warm gradient (non-radial)
- Judogi Colour: Blue judogi for Epic/Legendary (Pantone 285M, #3C7DC4)

### 8.4 Card Carousel

- Horizontal scroll with scroll-snap-x
- Shows 3–5 cards depending on screen size
- Central card slightly zoomed
- Dot pagination below
<<<<<<< HEAD
- Arrow buttons with ARIA labels using Material Symbols chevrons (`viewBox="0 -960 960 960"`)
=======
- Arrow buttons with ARIA labels
- Left/right chevron SVG icons for scroll controls (must include ARIA labels or accessible names for consistency with arrow button accessibility patterns)
>>>>>>> b61afe47
- Swipe and keyboard navigation
- Scroll-edge blur to signal limits

### 8.5 Modals

- Max Width: 600px
- Centered with dim backdrop
- Cancel (left), Save/Continue (right)
- Action buttons always visible on mobile
- Confirmation toast on Save

### 8.6 Judoka Editor

- Input sliders or steppers for stats (0–10)
- Live card preview (collapsible on mobile)
- Signature move: dropdown select
- Sticky footer bar: Cancel + Save

### 8.7 Button Style

- Primary style uses `var(--button-bg)`, `var(--button-hover-bg)`, `var(--button-active-bg)`, and `var(--button-text-color)`
- `.secondary-button` variation with lighter background and border
- Minimum height 44-48 px; keep `--radius-pill`
- Hover/active states scale slightly and use drop shadows
- Ripple feedback via `setupButtonEffects()`
- `:focus-visible` outline or underline for keyboard users

### 8.8 Battle Layout

- In Classic Battle screens, player and opponent cards align horizontally. They only stack vertically on very narrow screens (<480 px). Stat controls sit below the card row.

---

## 9. Accessibility & Responsiveness

- Keyboard accessible
- Tap targets ≥ 48px
- Minimum contrast ratio: 4.5:1
- Carousel: swipe, arrow key, screen reader friendly
- Modals must trap focus when open
- Fully responsive across breakpoints:
  - Mobile-first
  - Desktop-focused layout enhancements
  - Tablet scaling

---

## 10. Tokens

| Token Name          | Value                      | Purpose                                   |
| ------------------- | -------------------------- | ----------------------------------------- |
| --radius-sm         | 4px                        | Inputs, badges                            |
| --radius-md         | 8px                        | Buttons                                   |
| --radius-lg         | 12px                       | Cards, modals                             |
| --radius-pill       | 9999px                     | Capsule buttons                           |
| --button-bg         | #CB2504                    | Primary button background                 |
| --button-hover-bg   | #0B5BB0                    | Hover state for buttons; adds drop shadow |
| --button-active-bg  | #0C3F7A                    | Active button state                       |
| --button-text-color | #ffffff                    | Button text                               |
| --switch-off-bg     | #878787                    | Toggle off state background               |
| --switch-on-bg      | #08A700                    | Toggle on state background                |
| --shadow-base       | 0 4px 12px rgba(0,0,0,0.1) | Elevation; hover drop-shadow              |
| --transition-fast   | all 150ms ease             | UI animations                             |

---

## 11. Branding Aspects

### Logos & Emblems

#### Full Logo

- Horizontal and stacked versions available
- Use on light/dark backgrounds with proper spacing
- Minimum size and safe zones must be respected

#### SHIHO Emblem

- Represents endless knot → replayability & balance
- Usage rules:
  - Do not rotate, stretch, recolour, or overlay on complex backgrounds
  - Use emblem only in secondary branding contexts

### High-Energy Design

- Bold, modular, and fast-moving interfaces
- Use vibrant colours sparingly to highlight key actions or elements

### Fun-First Approach

- Ensure interactions feel snappy and playful
- Maintain a kid-friendly tone with clear, accessible visuals<|MERGE_RESOLUTION|>--- conflicted
+++ resolved
@@ -275,12 +275,7 @@
 - Shows 3–5 cards depending on screen size
 - Central card slightly zoomed
 - Dot pagination below
-<<<<<<< HEAD
-- Arrow buttons with ARIA labels using Material Symbols chevrons (`viewBox="0 -960 960 960"`)
-=======
-- Arrow buttons with ARIA labels
-- Left/right chevron SVG icons for scroll controls (must include ARIA labels or accessible names for consistency with arrow button accessibility patterns)
->>>>>>> b61afe47
+- Left/right chevron SVG icons for scroll controls using Material Symbols chevrons (must include ARIA labels or accessible names for consistency with arrow button accessibility patterns)
 - Swipe and keyboard navigation
 - Scroll-edge blur to signal limits
 
