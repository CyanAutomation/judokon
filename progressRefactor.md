<<<<<<< HEAD
# PRD consolidation audit & plan

Produce a small, actionable plan to make `design/productRequirementsDocuments/` the single source of truth by comparing the existing `docs/` and top-level `design/` documents to the PRDs, flagging missing PRDs and documents that should be assimilated into PRDs.

This file is a short audit, mapping, and phased plan. After you review, I will implement the changes you approve (create missing PRDs or merge docs into PRDs).

## Quick summary (high level)

- I compared `docs/` and `design/technical` against `design/productRequirementsDocuments/`.
- Most high-level topics in `docs/` already have a matching PRD (or a related PRD exists). Several technical/operational docs in `docs/technical` and `design/` should be assimilated into their corresponding PRDs (for discoverability and governance). A few topics are missing an explicit PRD and should be created.

## Inventory & mapping (docs -> PRD)

The following maps the main files I checked to existing PRDs (exact matches or recommended home):

- `docs/battle-cli.md` / `docs/battleCLI.md` → `design/productRequirementsDocuments/prdBattleCLI.md` (exists)
- `docs/round-selection.md` → `design/productRequirementsDocuments/prdRoundSelection.md` (exists)
- `docs/vector-search.md` → `design/productRequirementsDocuments/prdVectorDatabaseRAG.md` (exists)
- `docs/testing-modes.md` → `design/productRequirementsDocuments/prdTestMode.md` (exists)
- `docs/testing-guide.md` / `docs/validation-commands.md` → `design/productRequirementsDocuments/prdTestingStandards.md` (exists) or `prdDevelopmentStandards.md` / `prdCodeStandards.md` (review/merge recommended)
- `docs/roundUI.md` → candidate to be assimilated into `prdBattleMarkup.md` or `prdUIDesignSystem.md` (PRD exists)
- `docs/components.md` → `prdUIDesignSystem.md` (exists)
- `docs/product-docs.md` (PRD reader) → `prdPRDViewer.md` (exists)
- `docs/technical/dataSchemas.md` → `prdDataSchemas.md` (exists)
- `docs/technical/eventNamingAudit.md` → content should be assimilated or referenced by `prdEventContracts.md` (exists)
- `docs/technical/stateHandlerAudit.md` → should be assimilated or referenced by `prdStateHandler.md` (exists)
- `docs/technical/battleMarkup.md` → canonical markup should be assimilated into `prdBattleMarkup.md` (exists)
- `docs/technical/ui-tooltips-manifest.md` → `prdTooltipSystem.md` / `prdTooltipViewer.md` (exists) — merge guidance into the PRD

Notes: the `design/` folder also contains `battleMarkup.md`, `eventNamingAudit.md`, and `stateHandlerAudit.md` (plus `design/testing/`) which are technical audits and implementation notes — these should be either referenced by matching PRDs or their authoritative content moved into PRDs.

## Missing PRDs (recommend creating)

Based on the scan there are a few topics where a dedicated PRD is missing or where the doc currently lives outside `productRequirementsDocuments` and would benefit from a PRD-style treatment:

1. Integration & Public API Contracts PRD (if not covered) — a place to centralize CLI / Test API / public browser Test API contracts. I did not find a single PRD that explicitly lists the Test API surface and CLI telemetry contracts. If you want this explicitly, create `prdPublicAPIs.md` or fold into `prdBattleCLI.md`.
2. Event naming migration plan as a PRD supplement — `docs/technical/eventNamingAudit.md` is an audit; the migration plan and acceptance criteria should live in `prdEventContracts.md` (extend it). No new PRD necessary, but a short PRD supplement page (e.g., `prdEventNamingMigration.md`) could be created if you want a separate tracked plan.
3. Test utilities & Playwright helpers PRD — `docs/testing-modes.md` and `playwright/fixtures` contain helpers and conventions; some of this is in `prdTestingStandards.md`, but a focused `prdTestHelpers.md` would help standardize helper APIs and governance (optional).

If you prefer a minimal approach, these can be merged into existing PRDs instead of creating new ones. I recommend folding (2) into `prdEventContracts.md` and (1) into `prdBattleCLI.md` or `prdDevelopmentStandards.md` unless you want separate ownership.

## Documents I recommend assimilating into PRDs

These docs are currently authoritative but are better governed as PRD content (or referenced from PRD with a snapshot/gist):

- `docs/technical/eventNamingAudit.md` → merge into `prdEventContracts.md` (inventory + migration plan + test helpers + mapping table)
- `design/stateHandlerAudit.md` & `docs/technical/stateHandlerAudit.md` → merge into `prdStateHandler.md` (state graph, required actions, compliance matrix)
- `design/battleMarkup.md` and `docs/technical/battleMarkup.md` → merge into `prdBattleMarkup.md` (canonical IDs + machine-readable mapping) — note: `design/dataSchemas/battleMarkup.json` and generated module already exists from previous work and should be referenced by the PRD
- `docs/testing-modes.md` → merge into `prdTestMode.md` or expand `prdTestingStandards.md` to include the test utilities and modes
- `docs/validation-commands.md` → reference or extract key commands into `prdTestingStandards.md` and `prdDevelopmentStandards.md` (CI-level requirements)
- `docs/roundUI.md` → assimilate to `prdBattleMarkup.md` or `prdUIDesignSystem.md` depending on scope (UI contract vs high-level design)

Rationale: PRDs are the discoverable canonical source and include acceptance criteria, owners, and change policy. Technical audits and how-to docs are valuable, but they should either be referenced from PRDs or included inside PRDs under a clearly labeled "implementation notes / audits" section.

## Planned approach — phased, discrete steps

### Phase 1 — Low-risk assimilation (quick wins)

- For each doc flagged above (event naming, state handler, battle markup, testing modes, validation commands):

  - Create PRD supplement entries or extend existing PRDs with a new section "Implementation notes / audit" and link to original doc.
  - Add acceptance criteria and owner for each inserted section.
  - Create machine-readable artifacts where useful (e.g., `design/dataSchemas/events/*.json` for schemas; `design/dataSchemas/battleMarkup.generated.js` already exists).
  - Success criteria: PRDs updated, CI and Prettier pass, no behavior changes.

### Phase 2 — New PRDs and consolidation

- Create any missing PRDs (e.g., `prdPublicAPIs.md` or `prdEventNamingMigration.md`) with the standard PRD template.

- Migrate significant content from `docs/` into PRDs and mark original doc as archived or redirect to PRD.

- Success criteria: New PRDs created, index updated (`prdIndex.json`) and reviewers assigned.

### Phase 3 — Test & automation

- Add small consumer tests where PRDs added schema/artifacts (e.g., AJV-based schema validation tests under `tests/` referencing `design/dataSchemas/events/*.json`).

- Add a generation script to build `design/dataSchemas/battleMarkup.generated.js` from the canonical JSON and include it in `package.json` (e.g., `npm run generate:markup`).

- Success criteria: Tests that validate schemas and helpers run in CI; generated artifact pipeline in place.

### Phase 4 — Cleanup and deprecation

- Remove or archive duplicate docs from `docs/` if their content is fully absorbed into PRDs. Keep short redirect doc with a pointer back to PRD. Update links across the repo (README, docs, tests).

- Add a short changelog entry listing the moves.

### Phase 5 — Governance & ongoing maintenance

- Add a small checklist in `prdCodeStandards.md` requiring new PRDs or PRD updates when design/docs content is added.

- Add owners to PRDs that currently have placeholders so future changes are gated and traceable.

## Risks and mitigations

- Risk: Breaking links or CI if tests depend on docs in place. Mitigation: Phase 1 only adds references; Phase 4 removes content only after PRD consumers point to PRD and tests pass.
- Risk: PRDs become large. Mitigation: keep PRD sections focused; move large implementation guides to `design/implementation/` and link them from PRD with a summary.

## Suggested immediate next actions (pick one)

1. "Minimal": I will implement Phase 1 for the high-value items (eventNamingAudit → `prdEventContracts.md`, stateHandlerAudit → `prdStateHandler.md`, battleMarkup → `prdBattleMarkup.md`, testing-modes → `prdTestMode.md`) and add links to the original docs. This is low-risk and makes PRDs authoritative quickly.
2. "Full consolidation": I will implement Phases 1–3 (create any missing PRDs, move docs into PRDs, add generated artifacts and minimal consumer tests). This is more work but finishes the job end-to-end.

Please tell me which immediate action you prefer (1 or 2). Once you confirm, I'll begin Phase 1 and apply the agreed changes. I'll pause here awaiting your review and choice.

=======
>>>>>>> cd0fb32e
## Goal

Produce a small, actionable plan to make `design/productRequirementsDocuments/` the single source of truth by comparing the existing `docs/` and top-level `design/` documents to the PRDs, flagging missing PRDs and documents that should be assimilated into PRDs.

This file is a short audit, mapping, and phased plan. After you review, I'll implement the changes you approve (create missing PRDs or merge docs into PRDs).

## Quick summary (high level)

- I compared `docs/` and `design/technical` against `design/productRequirementsDocuments/`.
- Most high-level topics in `docs/` already have a matching PRD (or a related PRD exists). Several technical/operational docs in `docs/technical` and `design/` should be assimilated into their corresponding PRDs (for discoverability and governance). A few topics are missing an explicit PRD and should be created.

<<<<<<< HEAD
# Goal

Produce a small, actionable plan to make `design/productRequirementsDocuments/` the single source of truth by comparing the existing `docs/` and top-level `design/` documents to the PRDs, flagging missing PRDs and documents that should be assimilated into PRDs.

This file is a short audit, mapping, and phased plan. After you review, I'll implement the changes you approve (create missing PRDs or merge docs into PRDs).

## Quick summary (high level)

- I compared `docs/` and `design/technical` against `design/productRequirementsDocuments/`.
- Most high-level topics in `docs/` already have a matching PRD (or a related PRD exists). Several technical/operational docs in `docs/technical` and `design/` should be assimilated into their corresponding PRDs (for discoverability and governance). A few topics are missing an explicit PRD and should be created.

=======
>>>>>>> cd0fb32e
## Inventory & mapping (docs -> PRD)

The following maps the main files I checked to existing PRDs (exact matches or recommended home):

- `docs/battle-cli.md` / `docs/battleCLI.md` → `design/productRequirementsDocuments/prdBattleCLI.md` (exists)
- `docs/round-selection.md` → `design/productRequirementsDocuments/prdRoundSelection.md` (exists)
- `docs/vector-search.md` → `design/productRequirementsDocuments/prdVectorDatabaseRAG.md` (exists)
- `docs/testing-modes.md` → `design/productRequirementsDocuments/prdTestMode.md` (exists)
- `docs/testing-guide.md` / `docs/validation-commands.md` → `design/productRequirementsDocuments/prdTestingStandards.md` (exists) or `prdDevelopmentStandards.md` / `prdCodeStandards.md` (review/merge recommended)
- `docs/roundUI.md` → candidate to be assimilated into `prdBattleMarkup.md` or `prdUIDesignSystem.md` (PRD exists)
- `docs/components.md` → `prdUIDesignSystem.md` (exists)
- `docs/product-docs.md` (PRD reader) → `prdPRDViewer.md` (exists)
- `docs/technical/dataSchemas.md` → `prdDataSchemas.md` (exists)
- `docs/technical/eventNamingAudit.md` → content should be assimilated or referenced by `prdEventContracts.md` (exists)
- `docs/technical/stateHandlerAudit.md` → should be assimilated or referenced by `prdStateHandler.md` (exists)
- `docs/technical/battleMarkup.md` → canonical markup should be assimilated into `prdBattleMarkup.md` (exists)
- `docs/technical/ui-tooltips-manifest.md` → `prdTooltipSystem.md` / `prdTooltipViewer.md` (exists) — merge guidance into the PRD

Notes: the `design/` folder also contains `battleMarkup.md`, `eventNamingAudit.md`, and `stateHandlerAudit.md` (plus `design/testing/`) which are technical audits and implementation notes — these should be either referenced by matching PRDs or their authoritative content moved into PRDs.

## Missing PRDs (recommend creating)

Based on the scan there are a few topics where a dedicated PRD is missing or where the doc currently lives outside `productRequirementsDocuments` and would benefit from a PRD-style treatment:

1. Integration & Public API Contracts PRD (if not covered) — a place to centralize CLI / Test API / public browser Test API contracts. I did not find a single PRD that explicitly lists the Test API surface and CLI telemetry contracts. If you want this explicitly, create `prdPublicAPIs.md` or fold into `prdBattleCLI.md`.
2. Event naming migration plan as a PRD supplement — `docs/technical/eventNamingAudit.md` is an audit; the migration plan and acceptance criteria should live in `prdEventContracts.md` (extend it). No new PRD necessary, but a short PRD supplement page (e.g., `prdEventNamingMigration.md`) could be created if you want a separate tracked plan.
3. Test utilities & Playwright helpers PRD — `docs/testing-modes.md` and `playwright/fixtures` contain helpers and conventions; some of this is in `prdTestingStandards.md`, but a focused `prdTestHelpers.md` would help standardize helper APIs and governance (optional).

If you prefer a minimal approach, these can be merged into existing PRDs instead of creating new ones. I recommend folding (2) into `prdEventContracts.md` and (1) into `prdBattleCLI.md` or `prdDevelopmentStandards.md` unless you want separate ownership.

## Documents I recommend assimilating into PRDs

These docs are currently authoritative but are better governed as PRD content (or referenced from PRD with a snapshot/gist):

- `docs/technical/eventNamingAudit.md` → merge into `prdEventContracts.md` (inventory + migration plan + test helpers + mapping table)
- `design/stateHandlerAudit.md` & `docs/technical/stateHandlerAudit.md` → merge into `prdStateHandler.md` (state graph, required actions, compliance matrix)
- `design/battleMarkup.md` and `docs/technical/battleMarkup.md` → merge into `prdBattleMarkup.md` (canonical IDs + machine-readable mapping) — note: `design/dataSchemas/battleMarkup.json` and generated module already exists from previous work and should be referenced by the PRD
- `docs/testing-modes.md` → merge into `prdTestMode.md` or expand `prdTestingStandards.md` to include the test utilities and modes
- `docs/validation-commands.md` → reference or extract key commands into `prdTestingStandards.md` and `prdDevelopmentStandards.md` (CI-level requirements)
- `docs/roundUI.md` → assimilate to `prdBattleMarkup.md` or `prdUIDesignSystem.md` depending on scope (UI contract vs high-level design)

Rationale: PRDs are the discoverable canonical source and include acceptance criteria, owners, and change policy. Technical audits and how-to docs are valuable, but they should either be referenced from PRDs or included inside PRDs under a clearly labeled "implementation notes / audits" section.

## Planned approach — phased, discrete steps

<<<<<<< HEAD
### Phase 1 — Low-risk assimilation (quick wins)

- For each doc flagged above (event naming, state handler, battle markup, testing modes, validation commands):

  - Create PRD supplement entries or extend existing PRDs with a new section "Implementation notes / audit" and link to original doc.
  - Add acceptance criteria and owner for each inserted section.
  - Create machine-readable artifacts where useful (e.g., `design/dataSchemas/events/*.json` for schemas; `design/dataSchemas/battleMarkup.generated.js` already exists).
  - Success criteria: PRDs updated, CI and Prettier pass, no behavior changes.

### Phase 2 — New PRDs and consolidation

- Create any missing PRDs (e.g., `prdPublicAPIs.md` or `prdEventNamingMigration.md`) with the standard PRD template.

- Migrate significant content from `docs/` into PRDs and mark original doc as archived or redirect to PRD.

- Success criteria: New PRDs created, index updated (`prdIndex.json`) and reviewers assigned.

### Phase 3 — Test & automation

- Add small consumer tests where PRDs added schema/artifacts (e.g., AJV-based schema validation tests under `tests/` referencing `design/dataSchemas/events/*.json`).

- Add a generation script to build `design/dataSchemas/battleMarkup.generated.js` from the canonical JSON and include it in `package.json` (e.g., `npm run generate:markup`).

- Success criteria: Tests that validate schemas and helpers run in CI; generated artifact pipeline in place.

### Phase 4 — Cleanup and deprecation

- Remove or archive duplicate docs from `docs/` if their content is fully absorbed into PRDs. Keep short redirect doc with a pointer back to PRD. Update links across the repo (README, docs, tests).

- Add a short changelog entry listing the moves.

### Phase 5 — Governance & ongoing maintenance

- Add a small checklist in `prdCodeStandards.md` requiring new PRDs or PRD updates when design/docs content is added.

=======
Phase 1 — Low-risk assimilation (quick wins)
- For each doc flagged above (event naming, state handler, battle markup, testing modes, validation commands):
	- Create PRD supplement entries or extend existing PRDs with a new section "Implementation notes / audit" and link to original doc.
	- Add acceptance criteria and owner for each inserted section.
	- Create machine-readable artifacts where useful (e.g., `design/dataSchemas/events/*.json` for schemas; `design/dataSchemas/battleMarkup.generated.js` already exists).
- Success criteria: PRDs updated, CI and Prettier pass, no behavior changes.

Phase 2 — New PRDs and consolidation
- Create any missing PRDs (e.g., `prdPublicAPIs.md` or `prdEventNamingMigration.md`) with the standard PRD template.
- Migrate significant content from `docs/` into PRDs and remove the original doc.
- Success criteria: New PRDs created, index updated (`prdIndex.json`) and reviewers assigned.

Phase 3 — Test & automation
- Add small consumer tests where PRDs added schema/artifacts (e.g., AJV-based schema validation tests under `tests/` referencing `design/dataSchemas/events/*.json`).
- Add a generation script to build `design/dataSchemas/battleMarkup.generated.js` from the canonical JSON and include it in `package.json` (e.g., `npm run generate:markup`).
- Success criteria: Tests that validate schemas and helpers run in CI; generated artifact pipeline in place.

Phase 4 — Cleanup and deprecation
- Remove or archive duplicate docs from `docs/` if their content is fully absorbed into PRDs. Keep short redirect doc with a pointer back to PRD. Update links across the repo (README, docs, tests).
- Add a short changelog entry listing the moves.

Phase 5 — Governance & ongoing maintenance
- Add a small checklist in `prdCodeStandards.md` requiring new PRDs or PRD updates when design/docs content is added.
>>>>>>> cd0fb32e
- Add owners to PRDs that currently have placeholders so future changes are gated and traceable.

## Risks and mitigations

- Risk: Breaking links or CI if tests depend on docs in place. Mitigation: Phase 1 only adds references; Phase 4 removes content only after PRD consumers point to PRD and tests pass.
<<<<<<< HEAD
- Risk: PRDs become large. Mitigation: keep PRD sections focused; move large implementation guides to `design/implementation/` and link them from PRD with a summary.

## Suggested immediate next actions (pick one)

1. "Minimal": I will implement Phase 1 for the high-value items (eventNamingAudit → `prdEventContracts.md`, stateHandlerAudit → `prdStateHandler.md`, battleMarkup → `prdBattleMarkup.md`, testing-modes → `prdTestMode.md`) and add links to the original docs. This is low-risk and makes PRDs authoritative quickly.
2. "Full consolidation": I will implement Phases 1–3 (create any missing PRDs, move docs into PRDs, add generated artifacts and minimal consumer tests). This is more work but finishes the job end-to-end.

Please tell me which immediate action you prefer (1 or 2). Once you confirm, I'll begin Phase 1 and apply the agreed changes. I'll pause here awaiting your review and choice.
=======
- Risk: PRDs become large. Mitigation: keep PRD sections focused; move large implementation guides to `design/implementation/` and link them from PRD with a summary.
>>>>>>> cd0fb32e
<|MERGE_RESOLUTION|>--- conflicted
+++ resolved
@@ -1,9 +1,8 @@
-<<<<<<< HEAD
-# PRD consolidation audit & plan
+## Goal
 
 Produce a small, actionable plan to make `design/productRequirementsDocuments/` the single source of truth by comparing the existing `docs/` and top-level `design/` documents to the PRDs, flagging missing PRDs and documents that should be assimilated into PRDs.
 
-This file is a short audit, mapping, and phased plan. After you review, I will implement the changes you approve (create missing PRDs or merge docs into PRDs).
+This file is a short audit, mapping, and phased plan. After you review, I'll implement the changes you approve (create missing PRDs or merge docs into PRDs).
 
 ## Quick summary (high level)
 
@@ -55,164 +54,6 @@
 
 ## Planned approach — phased, discrete steps
 
-### Phase 1 — Low-risk assimilation (quick wins)
-
-- For each doc flagged above (event naming, state handler, battle markup, testing modes, validation commands):
-
-  - Create PRD supplement entries or extend existing PRDs with a new section "Implementation notes / audit" and link to original doc.
-  - Add acceptance criteria and owner for each inserted section.
-  - Create machine-readable artifacts where useful (e.g., `design/dataSchemas/events/*.json` for schemas; `design/dataSchemas/battleMarkup.generated.js` already exists).
-  - Success criteria: PRDs updated, CI and Prettier pass, no behavior changes.
-
-### Phase 2 — New PRDs and consolidation
-
-- Create any missing PRDs (e.g., `prdPublicAPIs.md` or `prdEventNamingMigration.md`) with the standard PRD template.
-
-- Migrate significant content from `docs/` into PRDs and mark original doc as archived or redirect to PRD.
-
-- Success criteria: New PRDs created, index updated (`prdIndex.json`) and reviewers assigned.
-
-### Phase 3 — Test & automation
-
-- Add small consumer tests where PRDs added schema/artifacts (e.g., AJV-based schema validation tests under `tests/` referencing `design/dataSchemas/events/*.json`).
-
-- Add a generation script to build `design/dataSchemas/battleMarkup.generated.js` from the canonical JSON and include it in `package.json` (e.g., `npm run generate:markup`).
-
-- Success criteria: Tests that validate schemas and helpers run in CI; generated artifact pipeline in place.
-
-### Phase 4 — Cleanup and deprecation
-
-- Remove or archive duplicate docs from `docs/` if their content is fully absorbed into PRDs. Keep short redirect doc with a pointer back to PRD. Update links across the repo (README, docs, tests).
-
-- Add a short changelog entry listing the moves.
-
-### Phase 5 — Governance & ongoing maintenance
-
-- Add a small checklist in `prdCodeStandards.md` requiring new PRDs or PRD updates when design/docs content is added.
-
-- Add owners to PRDs that currently have placeholders so future changes are gated and traceable.
-
-## Risks and mitigations
-
-- Risk: Breaking links or CI if tests depend on docs in place. Mitigation: Phase 1 only adds references; Phase 4 removes content only after PRD consumers point to PRD and tests pass.
-- Risk: PRDs become large. Mitigation: keep PRD sections focused; move large implementation guides to `design/implementation/` and link them from PRD with a summary.
-
-## Suggested immediate next actions (pick one)
-
-1. "Minimal": I will implement Phase 1 for the high-value items (eventNamingAudit → `prdEventContracts.md`, stateHandlerAudit → `prdStateHandler.md`, battleMarkup → `prdBattleMarkup.md`, testing-modes → `prdTestMode.md`) and add links to the original docs. This is low-risk and makes PRDs authoritative quickly.
-2. "Full consolidation": I will implement Phases 1–3 (create any missing PRDs, move docs into PRDs, add generated artifacts and minimal consumer tests). This is more work but finishes the job end-to-end.
-
-Please tell me which immediate action you prefer (1 or 2). Once you confirm, I'll begin Phase 1 and apply the agreed changes. I'll pause here awaiting your review and choice.
-
-=======
->>>>>>> cd0fb32e
-## Goal
-
-Produce a small, actionable plan to make `design/productRequirementsDocuments/` the single source of truth by comparing the existing `docs/` and top-level `design/` documents to the PRDs, flagging missing PRDs and documents that should be assimilated into PRDs.
-
-This file is a short audit, mapping, and phased plan. After you review, I'll implement the changes you approve (create missing PRDs or merge docs into PRDs).
-
-## Quick summary (high level)
-
-- I compared `docs/` and `design/technical` against `design/productRequirementsDocuments/`.
-- Most high-level topics in `docs/` already have a matching PRD (or a related PRD exists). Several technical/operational docs in `docs/technical` and `design/` should be assimilated into their corresponding PRDs (for discoverability and governance). A few topics are missing an explicit PRD and should be created.
-
-<<<<<<< HEAD
-# Goal
-
-Produce a small, actionable plan to make `design/productRequirementsDocuments/` the single source of truth by comparing the existing `docs/` and top-level `design/` documents to the PRDs, flagging missing PRDs and documents that should be assimilated into PRDs.
-
-This file is a short audit, mapping, and phased plan. After you review, I'll implement the changes you approve (create missing PRDs or merge docs into PRDs).
-
-## Quick summary (high level)
-
-- I compared `docs/` and `design/technical` against `design/productRequirementsDocuments/`.
-- Most high-level topics in `docs/` already have a matching PRD (or a related PRD exists). Several technical/operational docs in `docs/technical` and `design/` should be assimilated into their corresponding PRDs (for discoverability and governance). A few topics are missing an explicit PRD and should be created.
-
-=======
->>>>>>> cd0fb32e
-## Inventory & mapping (docs -> PRD)
-
-The following maps the main files I checked to existing PRDs (exact matches or recommended home):
-
-- `docs/battle-cli.md` / `docs/battleCLI.md` → `design/productRequirementsDocuments/prdBattleCLI.md` (exists)
-- `docs/round-selection.md` → `design/productRequirementsDocuments/prdRoundSelection.md` (exists)
-- `docs/vector-search.md` → `design/productRequirementsDocuments/prdVectorDatabaseRAG.md` (exists)
-- `docs/testing-modes.md` → `design/productRequirementsDocuments/prdTestMode.md` (exists)
-- `docs/testing-guide.md` / `docs/validation-commands.md` → `design/productRequirementsDocuments/prdTestingStandards.md` (exists) or `prdDevelopmentStandards.md` / `prdCodeStandards.md` (review/merge recommended)
-- `docs/roundUI.md` → candidate to be assimilated into `prdBattleMarkup.md` or `prdUIDesignSystem.md` (PRD exists)
-- `docs/components.md` → `prdUIDesignSystem.md` (exists)
-- `docs/product-docs.md` (PRD reader) → `prdPRDViewer.md` (exists)
-- `docs/technical/dataSchemas.md` → `prdDataSchemas.md` (exists)
-- `docs/technical/eventNamingAudit.md` → content should be assimilated or referenced by `prdEventContracts.md` (exists)
-- `docs/technical/stateHandlerAudit.md` → should be assimilated or referenced by `prdStateHandler.md` (exists)
-- `docs/technical/battleMarkup.md` → canonical markup should be assimilated into `prdBattleMarkup.md` (exists)
-- `docs/technical/ui-tooltips-manifest.md` → `prdTooltipSystem.md` / `prdTooltipViewer.md` (exists) — merge guidance into the PRD
-
-Notes: the `design/` folder also contains `battleMarkup.md`, `eventNamingAudit.md`, and `stateHandlerAudit.md` (plus `design/testing/`) which are technical audits and implementation notes — these should be either referenced by matching PRDs or their authoritative content moved into PRDs.
-
-## Missing PRDs (recommend creating)
-
-Based on the scan there are a few topics where a dedicated PRD is missing or where the doc currently lives outside `productRequirementsDocuments` and would benefit from a PRD-style treatment:
-
-1. Integration & Public API Contracts PRD (if not covered) — a place to centralize CLI / Test API / public browser Test API contracts. I did not find a single PRD that explicitly lists the Test API surface and CLI telemetry contracts. If you want this explicitly, create `prdPublicAPIs.md` or fold into `prdBattleCLI.md`.
-2. Event naming migration plan as a PRD supplement — `docs/technical/eventNamingAudit.md` is an audit; the migration plan and acceptance criteria should live in `prdEventContracts.md` (extend it). No new PRD necessary, but a short PRD supplement page (e.g., `prdEventNamingMigration.md`) could be created if you want a separate tracked plan.
-3. Test utilities & Playwright helpers PRD — `docs/testing-modes.md` and `playwright/fixtures` contain helpers and conventions; some of this is in `prdTestingStandards.md`, but a focused `prdTestHelpers.md` would help standardize helper APIs and governance (optional).
-
-If you prefer a minimal approach, these can be merged into existing PRDs instead of creating new ones. I recommend folding (2) into `prdEventContracts.md` and (1) into `prdBattleCLI.md` or `prdDevelopmentStandards.md` unless you want separate ownership.
-
-## Documents I recommend assimilating into PRDs
-
-These docs are currently authoritative but are better governed as PRD content (or referenced from PRD with a snapshot/gist):
-
-- `docs/technical/eventNamingAudit.md` → merge into `prdEventContracts.md` (inventory + migration plan + test helpers + mapping table)
-- `design/stateHandlerAudit.md` & `docs/technical/stateHandlerAudit.md` → merge into `prdStateHandler.md` (state graph, required actions, compliance matrix)
-- `design/battleMarkup.md` and `docs/technical/battleMarkup.md` → merge into `prdBattleMarkup.md` (canonical IDs + machine-readable mapping) — note: `design/dataSchemas/battleMarkup.json` and generated module already exists from previous work and should be referenced by the PRD
-- `docs/testing-modes.md` → merge into `prdTestMode.md` or expand `prdTestingStandards.md` to include the test utilities and modes
-- `docs/validation-commands.md` → reference or extract key commands into `prdTestingStandards.md` and `prdDevelopmentStandards.md` (CI-level requirements)
-- `docs/roundUI.md` → assimilate to `prdBattleMarkup.md` or `prdUIDesignSystem.md` depending on scope (UI contract vs high-level design)
-
-Rationale: PRDs are the discoverable canonical source and include acceptance criteria, owners, and change policy. Technical audits and how-to docs are valuable, but they should either be referenced from PRDs or included inside PRDs under a clearly labeled "implementation notes / audits" section.
-
-## Planned approach — phased, discrete steps
-
-<<<<<<< HEAD
-### Phase 1 — Low-risk assimilation (quick wins)
-
-- For each doc flagged above (event naming, state handler, battle markup, testing modes, validation commands):
-
-  - Create PRD supplement entries or extend existing PRDs with a new section "Implementation notes / audit" and link to original doc.
-  - Add acceptance criteria and owner for each inserted section.
-  - Create machine-readable artifacts where useful (e.g., `design/dataSchemas/events/*.json` for schemas; `design/dataSchemas/battleMarkup.generated.js` already exists).
-  - Success criteria: PRDs updated, CI and Prettier pass, no behavior changes.
-
-### Phase 2 — New PRDs and consolidation
-
-- Create any missing PRDs (e.g., `prdPublicAPIs.md` or `prdEventNamingMigration.md`) with the standard PRD template.
-
-- Migrate significant content from `docs/` into PRDs and mark original doc as archived or redirect to PRD.
-
-- Success criteria: New PRDs created, index updated (`prdIndex.json`) and reviewers assigned.
-
-### Phase 3 — Test & automation
-
-- Add small consumer tests where PRDs added schema/artifacts (e.g., AJV-based schema validation tests under `tests/` referencing `design/dataSchemas/events/*.json`).
-
-- Add a generation script to build `design/dataSchemas/battleMarkup.generated.js` from the canonical JSON and include it in `package.json` (e.g., `npm run generate:markup`).
-
-- Success criteria: Tests that validate schemas and helpers run in CI; generated artifact pipeline in place.
-
-### Phase 4 — Cleanup and deprecation
-
-- Remove or archive duplicate docs from `docs/` if their content is fully absorbed into PRDs. Keep short redirect doc with a pointer back to PRD. Update links across the repo (README, docs, tests).
-
-- Add a short changelog entry listing the moves.
-
-### Phase 5 — Governance & ongoing maintenance
-
-- Add a small checklist in `prdCodeStandards.md` requiring new PRDs or PRD updates when design/docs content is added.
-
-=======
 Phase 1 — Low-risk assimilation (quick wins)
 - For each doc flagged above (event naming, state handler, battle markup, testing modes, validation commands):
 	- Create PRD supplement entries or extend existing PRDs with a new section "Implementation notes / audit" and link to original doc.
@@ -236,21 +77,9 @@
 
 Phase 5 — Governance & ongoing maintenance
 - Add a small checklist in `prdCodeStandards.md` requiring new PRDs or PRD updates when design/docs content is added.
->>>>>>> cd0fb32e
 - Add owners to PRDs that currently have placeholders so future changes are gated and traceable.
 
 ## Risks and mitigations
 
 - Risk: Breaking links or CI if tests depend on docs in place. Mitigation: Phase 1 only adds references; Phase 4 removes content only after PRD consumers point to PRD and tests pass.
-<<<<<<< HEAD
-- Risk: PRDs become large. Mitigation: keep PRD sections focused; move large implementation guides to `design/implementation/` and link them from PRD with a summary.
-
-## Suggested immediate next actions (pick one)
-
-1. "Minimal": I will implement Phase 1 for the high-value items (eventNamingAudit → `prdEventContracts.md`, stateHandlerAudit → `prdStateHandler.md`, battleMarkup → `prdBattleMarkup.md`, testing-modes → `prdTestMode.md`) and add links to the original docs. This is low-risk and makes PRDs authoritative quickly.
-2. "Full consolidation": I will implement Phases 1–3 (create any missing PRDs, move docs into PRDs, add generated artifacts and minimal consumer tests). This is more work but finishes the job end-to-end.
-
-Please tell me which immediate action you prefer (1 or 2). Once you confirm, I'll begin Phase 1 and apply the agreed changes. I'll pause here awaiting your review and choice.
-=======
-- Risk: PRDs become large. Mitigation: keep PRD sections focused; move large implementation guides to `design/implementation/` and link them from PRD with a summary.
->>>>>>> cd0fb32e
+- Risk: PRDs become large. Mitigation: keep PRD sections focused; move large implementation guides to `design/implementation/` and link them from PRD with a summary.