--- conflicted
+++ resolved
@@ -123,12 +123,8 @@
 
   mocks["../../src/helpers/featureFlags.js"] = {
     initFeatureFlags: vi.fn(async () => {}),
-<<<<<<< HEAD
-    isEnabled: vi.fn(() => false)
-=======
     isEnabled: vi.fn(() => false),
     featureFlagsEmitter: new EventTarget()
->>>>>>> c7dfe897
   };
 
   mocks["../../src/helpers/showSnackbar.js"] = {
