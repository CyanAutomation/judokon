--- conflicted
+++ resolved
@@ -392,13 +392,8 @@
         JudokaDataLoadError
       );
 
-<<<<<<< HEAD
       expect(showMessageMock).toHaveBeenCalledWith("boom");
       expect(showMessageMock).toHaveBeenCalledTimes(1);
-=======
-      const lastMessageCall = showMessageMock.mock.calls.at(-1)?.[0];
-      expect(lastMessageCall ?? roundMessage?.textContent).toBe("boom");
->>>>>>> fdc47880
       expect(roundMessage?.textContent).toBe("boom");
       expect(setterSpy?.mock.calls.length ?? 0).toBe(1);
     } finally {
