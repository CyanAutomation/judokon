import { describe, it, expect, beforeEach, afterEach, vi } from "vitest";
import { withMutedConsole } from "../../utils/console.js";
import { bindUIServiceEventHandlersOnce } from "../../../src/helpers/classicBattle/uiService.js";
import { emitBattleEvent } from "../../../src/helpers/classicBattle/battleEvents.js";

vi.mock("../../../src/helpers/classicBattle/debugPanel.js", () => ({
  updateDebugPanel: vi.fn()
}));

vi.mock("../../../src/helpers/classicBattle/snackbar.js", () => ({
  showSelectionPrompt: vi.fn(),
  getOpponentDelay: vi.fn(() => 0),
  setOpponentDelay: vi.fn()
}));

vi.mock("../../../src/helpers/classicBattle/timerService.js", () => ({
  startTimer: vi.fn(),
  stopTimer: vi.fn()
}));

vi.mock("../../../src/helpers/classicBattle/autoSelectHandlers.js", () => ({
  handleStatSelectionTimeout: vi.fn()
}));

vi.mock("../../../src/helpers/setupScoreboard.js", () => ({
  showMessage: vi.fn(),
  updateScore: vi.fn(),
  clearRoundCounter: vi.fn(),
  updateRoundCounter: vi.fn(),
  clearMessage: vi.fn(),
  clearTimer: vi.fn()
}));

vi.mock("../../../src/helpers/classicBattle/selectionHandler.js", () => ({
  handleStatSelection: vi.fn()
}));

vi.mock("../../../src/helpers/classicBattle/cardSelection.js", () => ({
  getOpponentJudoka: vi.fn(() => ({ stats: {} }))
}));

vi.mock("../../../src/helpers/showSnackbar.js", () => ({
  showSnackbar: vi.fn(),
  updateSnackbar: vi.fn()
}));

vi.mock("../../../src/helpers/classicBattle/uiHelpers.js", () => ({
  syncScoreDisplay: vi.fn(),
  updateDebugPanel: vi.fn()
}));

vi.mock("../../../src/helpers/classicBattle/cardStatUtils.js", () => ({
  getCardStatValue: vi.fn(() => 0)
}));

vi.mock("../../../src/helpers/classicBattle/opponentPromptTracker.js", () => ({
  getOpponentPromptTimestamp: vi.fn(() => 0)
}));

vi.mock("../../../src/helpers/classicBattle/opponentPromptWaiter.js", () => ({
  computeOpponentPromptWaitBudget: vi.fn(() => ({ bufferMs: 50, totalMs: 50 })),
  waitForDelayedOpponentPromptDisplay: vi.fn(async () => {}),
  DEFAULT_OPPONENT_PROMPT_BUFFER_MS: 250
}));

vi.mock("../../../src/helpers/utils/rafUtils.js", () => ({
  runAfterFrames: (frames, cb) => {
    if (typeof cb === "function") {
      cb();
    }
  }
}));

vi.mock("../../../src/helpers/classicBattle/idleCallback.js", () => ({
  runWhenIdle: (cb) => {
    if (typeof cb === "function") cb();
  }
}));

vi.mock("../../../src/helpers/classicBattle/roundManager.js", () => ({
  handleReplay: vi.fn(async () => {}),
  isOrchestrated: () => false
}));

describe("classicBattle stat selection flag reset", () => {
  beforeEach(() => {
    vi.useFakeTimers();
    document.body.innerHTML = "";
    document.body.removeAttribute("data-stat-selected");
  });

  afterEach(() => {
    vi.useRealTimers();
    vi.clearAllMocks();
  });

  it("clears body selection attribute after resolution and before next round", async () => {
    const { handleRoundResolvedEvent, applyRoundUI } = await import(
      "../../../src/helpers/classicBattle/roundUI.js"
    );
    const statButtonsHtml = `
      <div id="stat-buttons">
        <button data-stat="power" class="selected">Power</button>
      </div>
      <div id="round-result"></div>
      <div id="player-card"></div>
      <div id="opponent-card"></div>
    `;
    document.body.innerHTML = statButtonsHtml;
    const button = document.querySelector("#stat-buttons button[data-stat]");
    const store = {
      statButtonEls: { power: button },
      statTimeoutId: null,
      autoSelectId: null
    };

    document.body.setAttribute("data-stat-selected", "true");

    const result = {
      message: "Victory",
      playerScore: 1,
      opponentScore: 0,
      matchEnded: false
    };
    const event = new CustomEvent("roundResolved", { detail: { result, store } });

    await withMutedConsole(() =>
      handleRoundResolvedEvent(event, {
        scoreboard: {
          showMessage: vi.fn(),
          updateScore: vi.fn()
        },
        computeNextRoundCooldown: () => 3,
        createRoundTimer: () => ({ start: vi.fn(async () => {}) }),
        attachCooldownRenderer: vi.fn(),
        syncScoreDisplay: vi.fn(),
        updateDebugPanel: vi.fn()
      })
    );

    expect(document.body.hasAttribute("data-stat-selected")).toBe(false);

    // Simulate the next round starting and ensure the cleanup helper keeps the flag cleared.
    applyRoundUI(store, 2);

    expect(document.body.hasAttribute("data-stat-selected")).toBe(false);
    expect(button.classList.contains("selected")).toBe(false);
  });

  it("clears body selection attribute when roundReset event fires", async () => {
<<<<<<< HEAD
    const { bindUIServiceEventHandlersOnce } = await import(
      "../../../src/helpers/classicBattle/uiService.js"
    );
    const { emitBattleEvent } = await import("../../../src/helpers/classicBattle/battleEvents.js");

    document.body.innerHTML = '<div class="modal" id="round-summary"></div>';
=======
    document.body.innerHTML = "<div class=\"modal\" id=\"round-summary\"></div>";
>>>>>>> 236cc6bd
    const modal = document.getElementById("round-summary");
    modal.close = vi.fn();

    document.body.setAttribute("data-stat-selected", "true");
    bindUIServiceEventHandlersOnce();

    await withMutedConsole(async () => {
      emitBattleEvent("roundReset");
    });

    expect(document.body.hasAttribute("data-stat-selected")).toBe(false);
    // The round reset handler also closes the modal to return to stat selection UI.
    expect(modal.close).toHaveBeenCalled();
  });
});<|MERGE_RESOLUTION|>--- conflicted
+++ resolved
@@ -148,16 +148,12 @@
   });
 
   it("clears body selection attribute when roundReset event fires", async () => {
-<<<<<<< HEAD
     const { bindUIServiceEventHandlersOnce } = await import(
       "../../../src/helpers/classicBattle/uiService.js"
     );
     const { emitBattleEvent } = await import("../../../src/helpers/classicBattle/battleEvents.js");
 
     document.body.innerHTML = '<div class="modal" id="round-summary"></div>';
-=======
-    document.body.innerHTML = "<div class=\"modal\" id=\"round-summary\"></div>";
->>>>>>> 236cc6bd
     const modal = document.getElementById("round-summary");
     modal.close = vi.fn();
 
