--- conflicted
+++ resolved
@@ -303,7 +303,6 @@
         expect(consoleWarnSpy).not.toHaveBeenCalled();
         expect(consoleInfoSpy).not.toHaveBeenCalled();
         expect(consoleLogSpy).not.toHaveBeenCalled();
-<<<<<<< HEAD
       }, ["error", "warn", "info", "log"]);
 
       if (vitestFlag !== undefined) {
@@ -311,9 +310,6 @@
       } else {
         delete process.env.VITEST;
       }
-=======
-      });
->>>>>>> 13004220
     });
   });
 
