--- conflicted
+++ resolved
@@ -145,12 +145,10 @@
     expect(resolved).toBe(true);
     expect(btn.dataset.nextReady).toBe("true");
     expect(btn.disabled).toBe(false);
-<<<<<<< HEAD
   });
 
   it("resolves ready when dispatcher reports false and enables button", async () => {
     dispatchSpy.mockImplementation(() => false);
-
     const { startCooldown } = await harness.importModule(
       "/workspaces/judokon/src/helpers/classicBattle/roundManager.js"
     );
@@ -169,9 +167,6 @@
     expect(btn.dataset.nextReady).toBe("true");
     expect(btn.disabled).toBe(false);
   });
-=======
-  }, 15000);
->>>>>>> a32840f7
 });
 
 describe("startCooldown ready dispatch discipline", () => {
