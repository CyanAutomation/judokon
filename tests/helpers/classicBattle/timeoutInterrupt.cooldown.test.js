--- conflicted
+++ resolved
@@ -22,27 +22,6 @@
   let timers;
 
   beforeEach(async () => {
-<<<<<<< HEAD
-    vi.mock("../../../src/helpers/classicBattle/roundSelectModal.js", () => ({
-      initRoundSelectModal: vi.fn(async (cb) => {
-        await cb?.();
-      })
-    }));
-    vi.mock("../../../src/helpers/timerUtils.js", async (importOriginal) => {
-      const actual = await importOriginal();
-      return {
-        ...actual,
-        getDefaultTimer: vi.fn(async () => 1),
-        createCountdownTimer: vi.fn(() => ({
-          start: vi.fn(),
-          stop: vi.fn(),
-          pause: vi.fn(),
-          resume: vi.fn()
-        }))
-      };
-    });
-=======
->>>>>>> f44df29c
     vi.resetModules();
     document.body.innerHTML = "";
     const { playerCard, opponentCard } = createBattleCardContainers();
