--- conflicted
+++ resolved
@@ -54,12 +54,8 @@
     timerSpy.advanceTimersByTime(31000);
     await vi.runAllTimersAsync();
     const msg = document.querySelector("header #round-message").textContent;
-<<<<<<< HEAD
-    expect(msg).not.toBe("Select your move");
-=======
     expect(score).toBe("You: 1\nComputer: 0");
     expect(msg).toMatch(/win the round/i);
->>>>>>> 21f2c32a
   });
 
   it("quits match after confirmation", async () => {
