// @vitest-environment node
import { describe, it, expect } from "vitest";
import { marked } from "../../src/vendor/marked.esm.js";

describe("marked.parse", () => {
  it("parses unordered lists", () => {
    const md = "- one\n- two";
    const html = marked.parse(md);
    expect(html).toBe("<ul><li>one</li><li>two</li></ul>");
  });

  it("parses ordered lists", () => {
    const md = "1. first\n2. second";
    const html = marked.parse(md);
    expect(html).toBe("<ol><li>first</li><li>second</li></ol>");
  });

  it("parses nested lists", () => {
    const md = "- a\n  - b";
    const html = marked.parse(md);
    expect(html).toBe("<ul><li>a<ul><li>b</li></ul></li></ul>");
  });

  it("handles checkbox lists", () => {
    const md = "- [ ] task one\n- [x] task two";
    const html = marked.parse(md);
    expect(html).toBe("<ul><li>task one</li><li>task two</li></ul>");
  });

  it("handles headings followed by lists", () => {
    const md = "# Title\n\n- a\n- b";
    const html = marked.parse(md);
    expect(html).toBe("<h1>Title</h1><ul><li>a</li><li>b</li></ul>");
  });

<<<<<<< HEAD
  it("parses bold text", () => {
    const md = "**bold** text";
    const html = marked.parse(md);
    expect(html).toBe("<p><strong>bold</strong> text</p>");
=======
  it("parses horizontal rules", () => {
    const md = "one\n\n----\n\ntwo";
    const html = marked.parse(md);
    expect(html).toBe("<p>one</p><hr/><p>two</p>");
>>>>>>> 4e26e3dc
  });
});<|MERGE_RESOLUTION|>--- conflicted
+++ resolved
@@ -33,16 +33,15 @@
     expect(html).toBe("<h1>Title</h1><ul><li>a</li><li>b</li></ul>");
   });
 
-<<<<<<< HEAD
   it("parses bold text", () => {
     const md = "**bold** text";
     const html = marked.parse(md);
     expect(html).toBe("<p><strong>bold</strong> text</p>");
-=======
+  });
+  
   it("parses horizontal rules", () => {
     const md = "one\n\n----\n\ntwo";
     const html = marked.parse(md);
     expect(html).toBe("<p>one</p><hr/><p>two</p>");
->>>>>>> 4e26e3dc
   });
 });