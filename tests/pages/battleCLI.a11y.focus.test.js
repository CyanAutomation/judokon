--- conflicted
+++ resolved
@@ -14,12 +14,8 @@
 
     it("shifts focus between stat list and next prompt", async () => {
       const mod = await loadBattleCLI();
-<<<<<<< HEAD
-      await mod.init();
-=======
       await mod.__test.renderStatList();
       mod.__test.installEventBindings();
->>>>>>> 244f5351
       const { emitBattleEvent } = await import("../../src/helpers/classicBattle/battleEvents.js");
       emitBattleEvent("battleStateChange", { to: "waitingForPlayerAction" });
       expect(document.activeElement?.id).toBe("cli-stats");
