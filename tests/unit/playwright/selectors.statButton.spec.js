import { afterEach, describe, expect, it, vi } from "vitest";

const SELECTORS_PATH = "../../../playwright/helpers/selectors.js";
const MAPPING_PATH = "../../../design/dataSchemas/battleMarkup.generated.js";

async function importSelectorsWith(entries) {
  vi.resetModules();
  vi.doMock(
    MAPPING_PATH,
    () => ({
      default: {
        entries
      }
    }),
    { virtual: true }
  );

  return import(SELECTORS_PATH);
}

describe("statButton selector helper", () => {
  afterEach(() => {
    vi.resetModules();
    vi.clearAllMocks();
  });

  it("throws when a legacy player index is provided", async () => {
    const { statButton } = await importSelectorsWith([
      { logicalName: "statButton", selector: ".stat-button[data-stat]" }
    ]);

    expect(() => statButton(0)).toThrow(/no longer accepts a playerIndex/);
  });

  it("returns the schema selector when no stat key is provided", async () => {
    const { statButton } = await importSelectorsWith([
      { logicalName: "statButton", selector: ".stat-button[data-stat]" }
    ]);

    expect(statButton()).toBe(".stat-button[data-stat]");
  });

  it("scopes to a specific stat when the selector contains multiple data-stat attributes", async () => {
    const selector = '.foo[data-stat][data-variant][data-stat="speed"]';
    const { statButton } = await importSelectorsWith([{ logicalName: "statButton", selector }]);

    expect(statButton({ statKey: "power" })).toBe(
<<<<<<< HEAD
      ".foo[data-stat=\"power\"][data-variant]"
=======
      '.foo[data-stat="power"][data-variant][data-stat="power"]'
>>>>>>> 43a7005a
    );
  });

  it("appends a stat attribute when the schema selector lacks one", async () => {
    const { statButton } = await importSelectorsWith([
      { logicalName: "statButton", selector: ".foo" }
    ]);

    expect(statButton("tech")).toBe('.foo[data-stat="tech"]');
  });

  it("normalizes both string and object parameters to the same selector", async () => {
    const { statButton } = await importSelectorsWith([
      { logicalName: "statButton", selector: ".foo[data-stat]" }
    ]);

    expect(statButton("tech")).toBe(".foo[data-stat=\"tech\"]");
    expect(statButton({ statKey: "tech" })).toBe(".foo[data-stat=\"tech\"]");
  });

  it("falls back to the canonical stat button selector when schema data is missing", async () => {
    const { statButton } = await importSelectorsWith([]);

    expect(statButton()).toBe("#stat-buttons button[data-stat]");
  });
});<|MERGE_RESOLUTION|>--- conflicted
+++ resolved
@@ -45,11 +45,7 @@
     const { statButton } = await importSelectorsWith([{ logicalName: "statButton", selector }]);
 
     expect(statButton({ statKey: "power" })).toBe(
-<<<<<<< HEAD
-      ".foo[data-stat=\"power\"][data-variant]"
-=======
       '.foo[data-stat="power"][data-variant][data-stat="power"]'
->>>>>>> 43a7005a
     );
   });
 
