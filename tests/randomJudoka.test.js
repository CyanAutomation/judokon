import { describe, it, expect, vi } from "vitest";
import {
  validateRandomFilters,
  filterJudokaByFilters,
  selectRandomElement,
  selectRandomJudoka,
  getRandomJudokaWithMetadata,
  getAvailableFilterOptions,
  getRandomSelectionDocumentation,
  RANDOM_SELECTION_DOCUMENTATION
} from "../src/helpers/randomJudoka.js";

// Test data
const mockJudoka = [
  {
    id: 0,
    firstname: "Tatsuuma",
    surname: "Ushiyama",
    country: "Vanuatu",
    rarity: "Legendary",
    weightClass: "+100"
  },
  {
    id: 1,
    firstname: "Yuki",
    surname: "Tanaka",
    country: "Japan",
    rarity: "Epic",
    weightClass: "-60"
  },
  {
    id: 2,
    firstname: "Marcel",
    surname: "Dupont",
    country: "France",
    rarity: "Common",
    weightClass: "+100"
  },
  {
    id: 3,
    firstname: "Kenji",
    surname: "Yamamoto",
    country: "Japan",
    rarity: "Legendary",
    weightClass: "+100"
  },
  {
    id: 4,
    firstname: "Ana",
    surname: "Silva",
    country: "Brazil",
    rarity: "Epic",
    weightClass: "-60"
  }
];

const multiplier = 1103515245;
const increment = 12345;
const modulus = 2 ** 31;

const createSeededRng = (seed) => {
  let state = seed >>> 0;
  return () => {
    state = (state * multiplier + increment) % modulus;
    return state / modulus;
  };
};

describe("Random Judoka Selection", () => {
  describe("validateRandomFilters", () => {
    it("should return empty object if filters is null", () => {
      const result = validateRandomFilters(null);
      expect(result).toEqual({});
    });

    it("should return empty object if filters is undefined", () => {
      const result = validateRandomFilters(undefined);
      expect(result).toEqual({});
    });

    it("should accept valid country filter", () => {
      const result = validateRandomFilters({ country: "Japan" });
      expect(result).toEqual({ country: "Japan" });
    });

    it("should accept valid rarity filter", () => {
      const result = validateRandomFilters({ rarity: "Legendary" });
      expect(result).toEqual({ rarity: "Legendary" });
    });

    it("should reject invalid rarity", () => {
      const result = validateRandomFilters({ rarity: "InvalidRarity" });
      expect(result).toEqual({});
    });

    it("should accept valid weight class filter", () => {
      const result = validateRandomFilters({ weightClass: "+100" });
      expect(result).toEqual({ weightClass: "+100" });
    });

    it("should handle multiple valid filters", () => {
      const result = validateRandomFilters({
        country: "Japan",
        rarity: "Legendary",
        weightClass: "+100"
      });
      expect(result).toEqual({
        country: "Japan",
        rarity: "Legendary",
        weightClass: "+100"
      });
    });

    it("should trim whitespace from country filter", () => {
      const result = validateRandomFilters({ country: "  Japan  " });
      expect(result).toEqual({ country: "Japan" });
    });

    it("should reject non-string country", () => {
      const result = validateRandomFilters({ country: 123 });
      expect(result).toEqual({});
    });

    it("should return all three rarity values", () => {
      const rarities = ["Common", "Epic", "Legendary"];
      for (const rarity of rarities) {
        const result = validateRandomFilters({ rarity });
        expect(result).toEqual({ rarity });
      }
    });
  });

  describe("filterJudokaByFilters", () => {
    it("should return all judoka if no filters", () => {
      const result = filterJudokaByFilters(mockJudoka, {});
      expect(result).toHaveLength(5);
      expect(result).toEqual(mockJudoka);
    });

    it("should return empty array if judoka array is empty", () => {
      const result = filterJudokaByFilters([], {});
      expect(result).toEqual([]);
    });

    it("should filter by country", () => {
      const result = filterJudokaByFilters(mockJudoka, { country: "Japan" });
      expect(result).toHaveLength(2);
      expect(result[0].firstname).toBe("Yuki");
      expect(result[1].firstname).toBe("Kenji");
    });

    it("should filter by rarity", () => {
      const result = filterJudokaByFilters(mockJudoka, { rarity: "Legendary" });
      expect(result).toHaveLength(2);
      expect(result[0].firstname).toBe("Tatsuuma");
      expect(result[1].firstname).toBe("Kenji");
    });

    it("should filter by weight class", () => {
      const result = filterJudokaByFilters(mockJudoka, { weightClass: "+100" });
      expect(result).toHaveLength(3);
      expect(result.map((j) => j.surname)).toEqual(["Ushiyama", "Dupont", "Yamamoto"]);
    });

    it("should apply multiple filters (AND logic)", () => {
      const result = filterJudokaByFilters(mockJudoka, {
        country: "Japan",
        rarity: "Legendary"
      });
      expect(result).toHaveLength(1);
      expect(result[0].firstname).toBe("Kenji");
    });

    it("should return empty array if no matches", () => {
      const result = filterJudokaByFilters(mockJudoka, {
        country: "Nonexistent"
      });
      expect(result).toHaveLength(0);
    });

    it("should apply all three filters together", () => {
      const result = filterJudokaByFilters(mockJudoka, {
        country: "Japan",
        rarity: "Legendary",
        weightClass: "+100"
      });
      expect(result).toHaveLength(1);
      expect(result[0].firstname).toBe("Kenji");
    });
  });

  describe("selectRandomElement", () => {
    it("should return null for empty array", () => {
      const result = selectRandomElement([]);
      expect(result).toBeNull();
    });

    it("should return null for null array", () => {
      const result = selectRandomElement(null);
      expect(result).toBeNull();
    });

    it("should return single element from array of 1", () => {
      const result = selectRandomElement([42]);
      expect(result).toBe(42);
    });

    it("should return element from array", () => {
      const array = ["a", "b", "c"];
      const result = selectRandomElement(array);
      expect(array).toContain(result);
    });

    it("should return element from judoka array", () => {
      const result = selectRandomElement(mockJudoka);
      expect(mockJudoka).toContain(result);
    });

    it("should handle various element types", () => {
      const mixed = [1, "string", { obj: true }, null];
      const result = selectRandomElement(mixed);
      expect(mixed).toContain(result);
    });

    it("should select deterministic index with seeded RNG", () => {
      const seed = 9876;
      const testRng = vi.fn(createSeededRng(seed));
      const array = ["alpha", "beta", "gamma", "delta"];

<<<<<<< HEAD
      // Call the RNG once to get the expected random value
      const expectedRandom = deterministicRng();
      const expectedIndex = Math.floor(expectedRandom * array.length);
      // Verify the RNG produces the same value when reset
      const testRng = createSeededRng(seed);
=======
>>>>>>> 85780d18
      const result = selectRandomElement(array, testRng);

      expect(testRng).toHaveBeenCalledTimes(1);

      const expectedRandom = testRng.mock.results[0]?.value;
      expect(expectedRandom).toBeGreaterThanOrEqual(0);
      expect(expectedRandom).toBeLessThan(1);
      const expectedIndex = Math.floor(expectedRandom * array.length);

      expect(result).toBe(array[expectedIndex]);
    });

    it("should avoid index bias across rng extremes", () => {
      const array = ["first", "middle", "last"];
      const rngSequence = [0, 0.999999, 0.4];
      let callCount = 0;
      const rng = vi.fn(() => {
        if (callCount >= rngSequence.length) {
          throw new Error(
            `RNG called more times than expected (${callCount + 1} > ${rngSequence.length})`
          );
        }
        return rngSequence[callCount++];
      });

      const firstSelection = selectRandomElement(array, rng);
      const lastSelection = selectRandomElement(array, rng);
      const middleSelection = selectRandomElement(array, rng);

      expect([firstSelection, lastSelection, middleSelection]).toEqual(["first", "last", "middle"]);
      expect(rng).toHaveBeenCalledTimes(3);
    });
  });

  describe("selectRandomJudoka", () => {
    it("should return null if judoka array is empty", () => {
      const result = selectRandomJudoka([], {});
      expect(result).toBeNull();
    });

    it("should return null if judoka array is null", () => {
      const result = selectRandomJudoka(null, {});
      expect(result).toBeNull();
    });

    it("should return a random judoka from array", () => {
      const result = selectRandomJudoka(mockJudoka);
      expect(mockJudoka).toContain(result);
    });

    it("should return null if no filters match", () => {
      const result = selectRandomJudoka(mockJudoka, { country: "Nonexistent" });
      expect(result).toBeNull();
    });

    it("should return random judoka from filtered set", () => {
      const result = selectRandomJudoka(mockJudoka, { country: "Japan" });
      expect(result).not.toBeNull();
      expect(result.country).toBe("Japan");
    });

    it("should handle multiple filters", () => {
      const result = selectRandomJudoka(mockJudoka, {
        country: "Japan",
        rarity: "Legendary"
      });
      expect(result).not.toBeNull();
      expect(result.country).toBe("Japan");
      expect(result.rarity).toBe("Legendary");
    });

    it("should handle no filters", () => {
      const result = selectRandomJudoka(mockJudoka);
      expect(mockJudoka).toContain(result);
    });
  });

  describe("getRandomJudokaWithMetadata", () => {
    it("should return null if judoka array is empty", () => {
      const result = getRandomJudokaWithMetadata([], {});
      expect(result).toBeNull();
    });

    it("should return metadata object with judoka", () => {
      const result = getRandomJudokaWithMetadata(mockJudoka);
      expect(result).toHaveProperty("judoka");
      expect(result).toHaveProperty("filters");
      expect(result).toHaveProperty("totalCount");
      expect(result).toHaveProperty("matchCount");
    });

    it("should have correct total count", () => {
      const result = getRandomJudokaWithMetadata(mockJudoka);
      expect(result.totalCount).toBe(5);
    });

    it("should have correct match count without filters", () => {
      const result = getRandomJudokaWithMetadata(mockJudoka);
      expect(result.matchCount).toBe(5);
    });

    it("should have correct match count with filters", () => {
      const result = getRandomJudokaWithMetadata(mockJudoka, {
        country: "Japan"
      });
      expect(result.matchCount).toBe(2);
    });

    it("should have selected judoka in results", () => {
      const result = getRandomJudokaWithMetadata(mockJudoka);
      expect(mockJudoka).toContain(result.judoka);
    });

    it("should include applied filters in metadata", () => {
      const result = getRandomJudokaWithMetadata(mockJudoka, {
        country: "France"
      });
      expect(result.filters).toEqual({ country: "France" });
    });

    it("should return null if no matches found", () => {
      const result = getRandomJudokaWithMetadata(mockJudoka, {
        country: "Nonexistent"
      });
      expect(result).toBeNull();
    });
  });

  describe("getAvailableFilterOptions", () => {
    it("should return empty arrays for empty judoka array", () => {
      const result = getAvailableFilterOptions([]);
      expect(result).toEqual({
        countries: [],
        rarities: [],
        weightClasses: []
      });
    });

    it("should return all countries", () => {
      const result = getAvailableFilterOptions(mockJudoka);
      expect(result.countries).toContain("Japan");
      expect(result.countries).toContain("Vanuatu");
      expect(result.countries).toContain("France");
      expect(result.countries).toContain("Brazil");
    });

    it("should return all rarities", () => {
      const result = getAvailableFilterOptions(mockJudoka);
      expect(result.rarities).toContain("Legendary");
      expect(result.rarities).toContain("Epic");
      expect(result.rarities).toContain("Common");
    });

    it("should return all weight classes", () => {
      const result = getAvailableFilterOptions(mockJudoka);
      expect(result.weightClasses).toContain("+100");
      expect(result.weightClasses).toContain("-60");
    });

    it("should have sorted countries", () => {
      const result = getAvailableFilterOptions(mockJudoka);
      expect(result.countries).toEqual([...result.countries].sort());
    });

    it("should have sorted rarities", () => {
      const result = getAvailableFilterOptions(mockJudoka);
      expect(result.rarities).toEqual([...result.rarities].sort());
    });

    it("should have sorted weight classes", () => {
      const result = getAvailableFilterOptions(mockJudoka);
      expect(result.weightClasses).toEqual([...result.weightClasses].sort());
    });

    it("should not have duplicates", () => {
      const duplicateJudoka = [...mockJudoka, mockJudoka[0], mockJudoka[1]];
      const result = getAvailableFilterOptions(duplicateJudoka);
      expect(new Set(result.countries).size).toBe(result.countries.length);
    });

    it("should return null for null input", () => {
      const result = getAvailableFilterOptions(null);
      expect(result).toEqual({
        countries: [],
        rarities: [],
        weightClasses: []
      });
    });
  });

  describe("getRandomSelectionDocumentation", () => {
    it("should match the documented schema", () => {
      const expectedDocumentation = JSON.parse(JSON.stringify(RANDOM_SELECTION_DOCUMENTATION));
      const result = getRandomSelectionDocumentation();

      expect(result).toEqual(expectedDocumentation);
    });

    it("should have description string", () => {
      const result = getRandomSelectionDocumentation();
      expect(typeof result.description).toBe("string");
      expect(result.description.length).toBeGreaterThan(0);
    });

    it("should have country filter documented", () => {
      const result = getRandomSelectionDocumentation();
      const { country: expectedCountryFilter } = RANDOM_SELECTION_DOCUMENTATION.filters;

      expect(result.filters.country.type).toBe(expectedCountryFilter.type);
      expect(result.filters.country.description).toBe(expectedCountryFilter.description);
      expect(result.filters.country.values ?? []).toEqual(expectedCountryFilter.values ?? []);
    });

    it("should have rarity filter with valid values", () => {
      const result = getRandomSelectionDocumentation();
      expect(result.filters.rarity.values).toContain("Common");
      expect(result.filters.rarity.values).toContain("Epic");
      expect(result.filters.rarity.values).toContain("Legendary");
    });

    it("should have examples array", () => {
      const result = getRandomSelectionDocumentation();
      expect(Array.isArray(result.examples)).toBe(true);
      expect(result.examples.length).toBeGreaterThan(0);
    });

    it("should have response format documented", () => {
      const result = getRandomSelectionDocumentation();
      const { responseFormat } = result;
      const expectedResponseFormat = RANDOM_SELECTION_DOCUMENTATION.responseFormat;

      expect(Object.keys(responseFormat).sort()).toEqual(
        Object.keys(expectedResponseFormat).sort()
      );
      expect(responseFormat).toEqual(expectedResponseFormat);
      expect(responseFormat.judoka.length).toBeGreaterThan(0);
      expect(responseFormat.filters.length).toBeGreaterThan(0);
      expect(responseFormat.totalCount.length).toBeGreaterThan(0);
      expect(responseFormat.matchCount.length).toBeGreaterThan(0);
    });
  });

  describe("Edge Cases and Integration", () => {
    let randomSpy;

    beforeEach(() => {
      randomSpy = vi.spyOn(Math, "random");
    });

    afterEach(() => {
      randomSpy.mockRestore();
    });

    it("should handle judoka with missing country", () => {
      const incomplete = [{ ...mockJudoka[0], country: undefined }];
      const result = getAvailableFilterOptions(incomplete);
      expect(result.countries.length).toBeLessThanOrEqual(1);
    });

    it("should select from full dataset correctly", () => {
      randomSpy
        .mockReturnValueOnce(0.05) // selects first judoka (index 0)
        .mockReturnValueOnce(0.4) // selects third judoka (index 2)
        .mockReturnValueOnce(0.6); // selects second filtered judoka (index 1 of Japanese judoka)

      const firstSelection = selectRandomJudoka(mockJudoka);
      const secondSelection = selectRandomJudoka(mockJudoka);
      const filteredSelection = selectRandomJudoka(mockJudoka, { country: "Japan" });

      expect(firstSelection).toEqual(mockJudoka[0]);
      expect(secondSelection).toEqual(mockJudoka[2]);
      expect(filteredSelection).toEqual(mockJudoka[3]);
      expect(randomSpy).toHaveBeenCalledTimes(3);
    });

    it("should work with single judoka", () => {
      const single = [mockJudoka[0]];
      const result = selectRandomJudoka(single);
      expect(result).toEqual(single[0]);
    });

    it("should validate all filter types together", () => {
      const filters = {
        country: "Japan",
        rarity: "Legendary",
        weightClass: "+100"
      };
      const validated = validateRandomFilters(filters);
      expect(Object.keys(validated)).toHaveLength(3);
    });

    it("should handle very large judoka array", () => {
      const largeArray = Array.from({ length: 1000 }, (_, i) => ({
        id: i,
        country: ["Japan", "France", "Brazil"][i % 3],
        rarity: ["Common", "Epic", "Legendary"][i % 3],
        weightClass: ["+100", "-60"][i % 2]
      }));
      const result = selectRandomJudoka(largeArray);
      expect(largeArray).toContain(result);
    });

    it("should maintain filter consistency", () => {
      const filters = { country: "Japan" };
      const result1 = selectRandomJudoka(mockJudoka, filters);
      const result2 = selectRandomJudoka(mockJudoka, filters);
      expect(result1.country).toBe("Japan");
      expect(result2.country).toBe("Japan");
    });
  });
});<|MERGE_RESOLUTION|>--- conflicted
+++ resolved
@@ -227,14 +227,11 @@
       const testRng = vi.fn(createSeededRng(seed));
       const array = ["alpha", "beta", "gamma", "delta"];
 
-<<<<<<< HEAD
       // Call the RNG once to get the expected random value
       const expectedRandom = deterministicRng();
       const expectedIndex = Math.floor(expectedRandom * array.length);
       // Verify the RNG produces the same value when reset
       const testRng = createSeededRng(seed);
-=======
->>>>>>> 85780d18
       const result = selectRandomElement(array, testRng);
 
       expect(testRng).toHaveBeenCalledTimes(1);
