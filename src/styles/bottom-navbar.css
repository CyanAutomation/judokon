.bottom-navbar {
  position: fixed;
  bottom: 0;
  left: 0;
  z-index: 100;
<<<<<<< HEAD
  height: var(--footer-height);
  min-height: var(--footer-height);
=======
  min-height: max(var(--footer-height), 12px);
  /* Extra space for iOS home indicator */
  padding-bottom: constant(safe-area-inset-bottom);
  padding-bottom: env(safe-area-inset-bottom);
  height: calc(var(--footer-height) + constant(safe-area-inset-bottom));
  height: calc(var(--footer-height) + env(safe-area-inset-bottom));
>>>>>>> d87ab2aa
  display: inline-flex;
  background-color: var(--color-secondary); /* Buttons, highlights */
  text-align: center;
  align-items: center;
  justify-content: space-evenly;
  box-shadow: var(--shadow-base); /* Elevation */
  font-size: max(1.3rem, 1.8vw);
  width: 100%;
}

.bottom-navbar ul {
  display: inline-flex;
  gap: var(--space-lg); /* Generous whitespace */
  list-style-type: none;
}

.bottom-navbar ul li {
  min-height: 48px;
  padding: var(--space-sm);
}

.bottom-navbar a,
.top-navbar a {
  color: var(--button-text-color); /* Adaptive text color */
  text-decoration: none;
}

.bottom-navbar a {
  position: relative;
  overflow: hidden;
}

.bottom-navbar a:hover {
  text-decoration: underline;
}<|MERGE_RESOLUTION|>--- conflicted
+++ resolved
@@ -3,17 +3,12 @@
   bottom: 0;
   left: 0;
   z-index: 100;
-<<<<<<< HEAD
-  height: var(--footer-height);
-  min-height: var(--footer-height);
-=======
   min-height: max(var(--footer-height), 12px);
   /* Extra space for iOS home indicator */
   padding-bottom: constant(safe-area-inset-bottom);
   padding-bottom: env(safe-area-inset-bottom);
   height: calc(var(--footer-height) + constant(safe-area-inset-bottom));
   height: calc(var(--footer-height) + env(safe-area-inset-bottom));
->>>>>>> d87ab2aa
   display: inline-flex;
   background-color: var(--color-secondary); /* Buttons, highlights */
   text-align: center;
