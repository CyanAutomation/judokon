--- conflicted
+++ resolved
@@ -22,10 +22,10 @@
   box-shadow: 0 2px 12px rgba(0, 0, 0, 0.12);
 }
 
-<<<<<<< HEAD
 .layout-debug-outline {
   outline: 2px dashed red;
-=======
+}
+
 .display-mode-flex {
   display: flex;
   justify-content: space-evenly;
@@ -38,5 +38,4 @@
   display: flex;
   align-items: center;
   gap: 0.25rem; /* reduce gap between radio and label */
->>>>>>> 93dcf6bd
 }