--- conflicted
+++ resolved
@@ -595,12 +595,7 @@
   justify-content: center;
 }
 
-<<<<<<< HEAD
-/* <button id="country-toggle" class="filter-bar-button">Toggle Country</button> */
-#country-toggle {
-=======
 <button id="country-toggle" class="filter-bar-button" > Toggle Country</button > #country-toggle {
->>>>>>> 03c26271
   width: var(--touch-target-size, 48px);
   height: var(--touch-target-size, 48px);
   padding: 0;
