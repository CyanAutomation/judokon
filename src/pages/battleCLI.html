<!doctype html>
<html lang="en">
  <head>
    <meta charset="UTF-8" />
    <meta name="viewport" content="width=device-width, initial-scale=1.0" />
    <meta name="description" content="JU-DO-KON! Classic Battle – CLI mode" />
    <title>JU-DO-KON! – Classic Battle CLI</title>
    <style>
      :root {
        color-scheme: light dark;
      }
      html,
      body {
        height: 100%;
        margin: 0;
      }
      body {
        font-family:
          ui-monospace, SFMono-Regular, Menlo, Monaco, Consolas, "Liberation Mono", "Courier New",
          monospace;
        background: #0b0c0c;
        color: #f2f2f2;
      }
      .cli-root {
        min-height: 100vh;
        display: flex;
        flex-direction: column;
      }
      .cli-header {
        padding: 8px 12px;
        border-bottom: 1px solid #3a3a3a;
        display: flex;
        justify-content: space-between;
        align-items: center; /* prevent height changes from baseline shifts */
        box-sizing: border-box; /* include padding in fixed height */
        height: 56px; /* hard cap header height for consistency */
      }
      .cli-title {
        font-weight: 700;
      }
      .state-badge {
        font-size: 12px;
        opacity: 0.8;
        margin-left: 8px;
        display: inline-block;
        min-width: 30ch; /* reserve width for longest state (prevents wrap/jump) */
        white-space: nowrap;
      }
      .cli-controls {
        display: flex;
        gap: 8px;
        align-items: center;
      }
      .cli-main {
        flex: 1;
        display: flex;
        flex-direction: column;
        padding: 12px;
        gap: 12px;
      }
      .cli-block {
        padding: 8px 10px;
        border: 1px solid #2a2a2a;
      }
      /* Reserve space for round message to prevent layout jump */
      #round-message {
        min-height: 1.4em; /* ~1 line of monospace text */
      }
      /* Make verbose section scrollable so newest entries are visible */
      #cli-verbose-log {
        max-height: 35vh;
        overflow-y: auto;
      }
      #cli-stats {
        display: grid;
        grid-template-columns: repeat(auto-fit, minmax(180px, 1fr));
        gap: 6px;
      }
      .cli-stat {
        padding: 4px 6px;
        background: #121212;
        border: 1px solid #3a3a3a;
      }
      .cli-stat.selected {
        border-color: #9ad1ff;
        background: #1a1a1a;
      }
      .cli-status {
        text-align: right;
        white-space: pre;
      }
      #cli-help {
        margin: 0;
        padding-left: 16px;
      }
      .cli-footer {
        margin-top: auto;
        border-top: 1px solid #3a3a3a;
      }
      /* Terminal-style snackbar line at the bottom */
      #snackbar-container {
        padding: 8px 12px;
        background: #111;
        color: #e6e6e6;
      }
      #snackbar-container .snackbar {
        display: block;
      }
      /* Ensure good contrast for links if any appear */
      a {
        color: #9ad1ff;
      }
      a:focus,
      [tabindex]:focus {
        outline: 2px solid #9ad1ff;
        outline-offset: 2px;
      }
      .skip-link {
        position: absolute;
        top: -40px;
        left: 0;
        background: #0b0c0c;
        color: #f2f2f2;
        padding: 8px;
      }
      .skip-link:focus {
        top: 0;
      }
    </style>
  </head>
  <body>
<<<<<<< HEAD
    <div id="cli-root" class="cli-root" data-round="0">
=======
    <a href="#cli-main" class="skip-link">Skip to main content</a>
    <div id="cli-root" class="cli-root">
>>>>>>> cd981cbe
      <header id="cli-header" class="cli-header" role="banner">
        <div class="cli-title">
          <a href="../../index.html" data-testid="home-link" aria-label="Return to home">Home</a>
          &nbsp;|&nbsp; Classic Battle (CLI)
          <span
            id="battle-state-badge"
            data-flag="battleStateBadge"
            class="state-badge"
            aria-live="polite"
            style="display: none"
            >State: —</span
          >
        </div>
        <div class="cli-controls" role="group" aria-label="Match Settings">
          <label for="points-select">Win target:</label>
          <select
            id="points-select"
            aria-label="Points to win"
            data-tooltip-id="settings.pointsToWin"
          >
            <option value="5">5</option>
            <option value="10" selected>10</option>
            <option value="15">15</option>
          </select>
          <label for="verbose-toggle">Verbose:</label>
          <input id="verbose-toggle" type="checkbox" aria-label="Toggle verbose logging" />
          <label for="seed-input">Seed:</label>
          <input
            id="seed-input"
            type="number"
            inputmode="numeric"
            aria-label="Deterministic seed (optional)"
            style="width: 6ch"
          />
        </div>
        <div class="cli-status" aria-live="polite" aria-atomic="true">
          <div id="cli-round">Round 0 of 0</div>
          <div id="cli-score">You: 0 Opponent: 0</div>
        </div>
      </header>

      <main id="cli-main" class="cli-main" role="main">
        <section aria-label="Round Status" class="cli-block">
          <div id="round-message" role="status" aria-live="polite" aria-atomic="true"></div>
          <div id="cli-countdown" role="status" aria-live="polite" data-remaining-time="0"></div>
        </section>

        <section aria-label="Stat Selection" class="cli-block">
          <div
            id="cli-stats"
            role="listbox"
            tabindex="0"
            aria-label="Select a stat with number keys 1–5"
          >
            <!-- Populated from statNames.json at runtime as [n] Label -->
          </div>
        </section>

        <section aria-label="Shortcuts" id="cli-shortcuts" class="cli-block">
          <ul id="cli-help">
            <li>[1–5] Select Stat</li>
            <li>[Enter]/[Space] Next</li>
            <li>[Q] Quit</li>
            <li>[H] Toggle Help</li>
            <li>[R] Retro Mode</li>
          </ul>
        </section>

        <section aria-label="Verbose Log" id="cli-verbose-section" class="cli-block" hidden>
          <pre
            id="cli-verbose-log"
            aria-live="polite"
            aria-atomic="false"
            style="margin: 0; white-space: pre-wrap"
          ></pre>
        </section>
      </main>

      <footer class="cli-footer" role="contentinfo">
        <!-- Terminal-style snackbar container anchored at the bottom -->
        <div id="snackbar-container">
          <!-- snackbar.js will populate .snackbar elements here; in CLI this renders as a single bottom line. -->
        </div>
      </footer>
      <!-- Hidden containers for compatibility with classic battle DOM queries -->
      <div id="player-card" style="display: none"></div>
      <div id="opponent-card" style="display: none"></div>
      <div id="modal-container"></div>
      <script type="module" src="../pages/battleCLI.js"></script>
    </div>
  </body>
</html><|MERGE_RESOLUTION|>--- conflicted
+++ resolved
@@ -129,12 +129,8 @@
     </style>
   </head>
   <body>
-<<<<<<< HEAD
+    <a href="#cli-main" class="skip-link">Skip to main content</a>
     <div id="cli-root" class="cli-root" data-round="0">
-=======
-    <a href="#cli-main" class="skip-link">Skip to main content</a>
-    <div id="cli-root" class="cli-root">
->>>>>>> cd981cbe
       <header id="cli-header" class="cli-header" role="banner">
         <div class="cli-title">
           <a href="../../index.html" data-testid="home-link" aria-label="Return to home">Home</a>
