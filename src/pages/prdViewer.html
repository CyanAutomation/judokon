<!doctype html>
<html lang="en">
  <head>
    <meta charset="UTF-8" />
    <meta name="viewport" content="width=device-width, initial-scale=1.0" />
    <title>Ju-Do-Kon! PRD Reader</title>
    <link rel="stylesheet" href="../styles/fonts.css" />
    <link rel="stylesheet" href="../styles/base.css" />
    <link rel="stylesheet" href="../styles/layout.css" />
    <link rel="stylesheet" href="../styles/components.css" />
    <link rel="stylesheet" href="../styles/utilities.css" />
    <style>
      body {
        font-family: sans-serif;
        background: #f5f5f5;
        margin: 2rem;
        padding: 2rem;
        display: flex;
        flex-direction: column;
        align-items: center;
        line-height: 1.5;
        width: auto;
      }

      header {
        text-align: center;
        margin-bottom: 2rem;
      }

      .logo {
        font-size: 2.5rem;
        font-weight: bold;
      }

      #prd-content {
        background: #fff;
        border: 1px solid #ccc;
        border-radius: 8px;
        padding: 2rem 3rem;
        max-width: 800px;
        width: 100%;
        min-height: 200px;
        overflow-x: auto;
        box-sizing: border-box;
        line-height: 1.5;
      }

      #prd-content img {
        max-width: 100%;
        height: auto;
      }

      #prd-content pre,
      #prd-content code {
        white-space: pre-wrap;
        word-break: break-word;
      }

      #prd-content table {
        width: 100%;
        overflow-x: auto;
      }

      .nav-buttons {
        margin-top: 1rem;
        display: flex;
        gap: 2rem;
        align-items: center;
        justify-content: flex-start;
      }
    </style>
  </head>
  <body>
    <header>
      <div class="logo">JU-DO-KON!</div>
      <br />
      <div class="nav-buttons">
<<<<<<< HEAD
        <button id="prev-doc" aria-label="Previous document">Prev</button>
        <button id="next-doc" aria-label="Next document">Next</button>
        <a href="../../index.html" data-testid="home-link">Home</a>
=======
        <button data-nav="prev" aria-label="Previous document">Prev</button>
        <button data-nav="next" aria-label="Next document">Next</button>
>>>>>>> cd051bc3
      </div>
    </header>

    <main>
      <div id="prd-content"></div>
    </main>

    <script type="module" src="../helpers/prdReaderPage.js"></script>
    <footer>
      <div class="nav-buttons">
        <button data-nav="prev" aria-label="Previous document">Prev</button>
        <button data-nav="next" aria-label="Next document">Next</button>
      </div>
    </footer>
  </body>
</html><|MERGE_RESOLUTION|>--- conflicted
+++ resolved
@@ -75,14 +75,11 @@
       <div class="logo">JU-DO-KON!</div>
       <br />
       <div class="nav-buttons">
-<<<<<<< HEAD
         <button id="prev-doc" aria-label="Previous document">Prev</button>
         <button id="next-doc" aria-label="Next document">Next</button>
+<!--     <button data-nav="prev" aria-label="Previous document">Prev</button>
+        <button data-nav="next" aria-label="Next document">Next</button> -->
         <a href="../../index.html" data-testid="home-link">Home</a>
-=======
-        <button data-nav="prev" aria-label="Previous document">Prev</button>
-        <button data-nav="next" aria-label="Next document">Next</button>
->>>>>>> cd051bc3
       </div>
     </header>
 
