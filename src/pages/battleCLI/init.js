--- conflicted
+++ resolved
@@ -709,17 +709,9 @@
     return;
   }
 
-<<<<<<< HEAD
   section.style.display = "";
   if (section.dataset.hiddenByCliShortcutsFlag === "flag") {
     delete section.dataset.hiddenByCliShortcutsFlag;
-=======
-  if (section.style.display) {
-    section.style.display = "";
-  }
-  if (section.dataset.hiddenByFlag) {
-    delete section.dataset.hiddenByFlag;
->>>>>>> a812b2b5
   }
 
   let persistedCollapsed = null;
