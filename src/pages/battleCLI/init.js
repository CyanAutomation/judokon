/**
 * Classic Battle CLI bootstrap and controller.
 * Wires the classic battle engine/state machine to a terminal-style UI.
 *
 * Exports the `init` entry point and helper handlers used by tests.
 *
 * @module pages/battleCLI/init
 */

import {
  createBattleStore,
  startRound as startRoundCore,
  resetGame
} from "../../helpers/classicBattle/roundManager.js";
import * as battleOrchestrator from "../../helpers/classicBattle/orchestrator.js";
import { onBattleEvent, emitBattleEvent } from "../../helpers/classicBattle/battleEvents.js";
import { STATS } from "../../helpers/BattleEngine.js";
import * as engineFacade from "../../helpers/battleEngineFacade.js";
import statNamesData from "../../data/statNames.js";
import { fetchJson } from "../../helpers/dataUtils.js";
import { createModal } from "../../components/Modal.js";
import { createButton } from "../../components/Button.js";
import {
  initFeatureFlags,
  isEnabled,
  setFlag,
  featureFlagsEmitter
} from "../../helpers/featureFlags.js";
import {
  skipRoundCooldownIfEnabled,
  updateBattleStateBadge
} from "../../helpers/classicBattle/uiHelpers.js";
import { getStateSnapshot } from "../../helpers/classicBattle/battleDebug.js";
import { autoSelectStat } from "../../helpers/classicBattle/autoSelectStat.js";
import { createRoundTimer } from "../../helpers/timers/createRoundTimer.js";
import { setTestMode } from "../../helpers/testModeUtils.js";
import { wrap } from "../../helpers/storage.js";
import { BATTLE_POINTS_TO_WIN } from "../../config/storageKeys.js";
import { POINTS_TO_WIN_OPTIONS } from "../../config/battleDefaults.js";
import * as debugHooks from "../../helpers/classicBattle/debugHooks.js";
import { setAutoContinue, autoContinue } from "../../helpers/classicBattle/orchestratorHandlers.js";
import { initRoundSelectModal } from "../../helpers/classicBattle/roundSelectModal.js";
import { SNACKBAR_REMOVE_MS } from "../../helpers/constants.js";
import { registerModal, unregisterModal, onEsc } from "../../helpers/modalManager.js";
import { exposeTestAPI } from "../../helpers/testApi.js";
// Phase 2: Shared Scoreboard imports for dual-write
import { setupScoreboard } from "../../helpers/setupScoreboard.js";
import { initBattleScoreboardAdapter } from "../../helpers/battleScoreboard.js";
/**
 * Re-export of syncWinTargetDropdown from winTargetSync.js
 *
 * @see ../../helpers/classicBattle/winTargetSync.js
 * @returns {void}
 * @pseudocode
 * 1. This is a re-export - see original function documentation.
 */
export { syncWinTargetDropdown } from "../../helpers/classicBattle/winTargetSync.js";
// Phase 4: Removed redundant scoreboardShowMessage, updateScore, updateTimer, updateRoundCounter imports
// These are now handled by the shared Scoreboard adapter
import state, { resolveEscapeHandled, getEscapeHandledPromise } from "./state.js";
import { onKeyDown } from "./events.js";
import { registerBattleHandlers } from "./battleHandlers.js";
import {
  byId,
  updateRoundHeader,
  setRoundMessage,
  updateScoreLine,
  clearVerboseLog
} from "./dom.js";
import { createCliDomFragment } from "./cliDomTemplate.js";
import { resolveRoundForTest as resolveRoundForTestHelper } from "./testSupport.js";

// Initialize engine and subscribe to engine events when available.
try {
  if (
    (typeof window === "undefined" || !window.__TEST__) &&
    typeof engineFacade.createBattleEngine === "function"
  ) {
    engineFacade.createBattleEngine();
  }
} catch {}

// Engine event wiring is installed during init() to avoid touching mocked
// module exports during unit tests that import this module.

function disposeClassicBattleOrchestrator() {
  try {
    battleOrchestrator?.disposeClassicBattleOrchestrator?.();
  } catch {
    /* ignore: orchestrator may not be initialized */
  }
}

/**
 * Safely dispatch an event to the classic battle machine.
 *
 * @pseudocode
 * 1. Try debugHooks channel first to get the live machine and call `dispatch`.
 * 2. Fallback to orchestrator's `dispatchBattleEvent` if available (when not mocked).
 * 3. Swallow any errors to keep CLI responsive during tests.
 */
async function safeDispatch(eventName, payload) {
  try {
    const getter = debugHooks?.readDebugState?.("getClassicBattleMachine");
    const m = typeof getter === "function" ? getter() : getter;
    if (m?.dispatch) {
      return payload === undefined
        ? await m.dispatch(eventName)
        : await m.dispatch(eventName, payload);
    }
  } catch {}
  try {
    const fn = battleOrchestrator?.dispatchBattleEvent;
    if (typeof fn === "function") {
      return payload === undefined ? await fn(eventName) : await fn(eventName, payload);
    }
  } catch {}
}

function getMachine() {
  try {
    // Prefer debugHooks channel used by tests
    const getter = debugHooks?.readDebugState?.("getClassicBattleMachine");
    const m = typeof getter === "function" ? getter() : getter;
    if (m) return m;
  } catch {}
  return null;
}

// Track current round judoka so we can compute values without card DOM
let currentPlayerJudoka = null;
let store = null;
let verboseEnabled = false;
let cooldownTimer = null;
let cooldownInterval = null;
let selectionTimer = null;
let selectionInterval = null;
let selectionFinishFn = null;
let selectionTickHandler = null;
let selectionExpiredHandler = null;
let selectionCancelled = false;
let quitModal = null;
let isQuitting = false;
let pausedSelectionRemaining = null;
let pausedCooldownRemaining = null;
// state managed in state.js

onEsc(resolveEscapeHandled);

try {
  window.__battleCLIinit = Object.assign(window.__battleCLIinit || {}, {
    getEscapeHandledPromise
  });
} catch {
  // Ignore in non-browser environments where `window` is undefined
}
const statDisplayNames = {};
let cachedStatDefs = null;

/**
 * Ensure the CLI DOM scaffold exists for tests.
 *
 * @summary Reset the document body to the production Battle CLI structure when needed.
 * @param {{ reset?: boolean }} [options]
 * @returns {HTMLElement | null}
 * @pseudocode
 * if document undefined → return null
 * if window defined and !window.__TEST__ → throw
 * if !reset and #cli-root exists → return it
 * request a fresh CLI fragment via createCliDomFragment
 * replace document.body children with the fragment
 * clear body class & dataset
 * reveal standard scoreboard nodes to match post-init state
 * ensure countdown has remainingTime dataset
 * return #cli-root element
 */
function ensureCliDomForTest({ reset = false } = {}) {
  if (typeof document === "undefined") return null;

  if (typeof window !== "undefined" && !window.__TEST__) {
    throw new Error("ensureCliDomForTest can only be used in test environment");
  }

  const existing = document.getElementById("cli-root");
  if (existing && !reset) {
    return existing;
  }

  const body = document.body;
  if (!body) return null;

  const fragment = createCliDomFragment(document);
  if (!fragment) return null;

  body.replaceChildren(fragment);
  body.className = "";
  try {
    const keys = Object.keys(body.dataset || {});
    for (const key of keys) {
      delete body.dataset[key];
    }
  } catch {}

  const standardNodes = document.querySelector(".standard-scoreboard-nodes");
  if (standardNodes) {
    standardNodes.style.display = "block";
    standardNodes.removeAttribute("aria-hidden");
  }

  const countdown = document.getElementById("cli-countdown");
  if (countdown && !countdown.dataset.remainingTime) {
    countdown.dataset.remainingTime = "0";
  }

  return document.getElementById("cli-root");
}

/**
 * Resolve the active round through the orchestrator for deterministic tests.
 *
 * @param {object} [eventLike]
 * @returns {Promise<{ detail: object, dispatched: boolean, emitted: boolean }>}
 * @pseudocode
 * return resolveRoundForTestHelper(eventLike, {
 *   dispatch: detail => safeDispatch("roundResolved", detail),
 *   emit: detail => emitBattleEvent("roundResolved", detail),
 *   getStore: () => store
 * })
 */
async function resolveRoundForTest(eventLike = {}) {
  return resolveRoundForTestHelper(eventLike, {
    dispatch: (detail) => safeDispatch("roundResolved", detail),
    emit: (detail) => emitBattleEvent("roundResolved", detail),
    getStore: () => store
  });
}

/**
 * Ensure the verbose transcript section is visible for test interactions.
 *
 * @returns {void}
 * @pseudocode
 * set verboseEnabled = true
 * unhide verbose section and mark checkbox checked when available
 */
function ensureVerboseSectionForTest() {
  verboseEnabled = true;
  try {
    const checkbox = byId("verbose-toggle");
    if (checkbox) {
      checkbox.checked = true;
    }
  } catch {}
  try {
    const section = byId("cli-verbose-section");
    if (section) {
      section.hidden = false;
    }
  } catch {}
}

/**
 * Append transcript lines to the verbose log using production helpers.
 *
 * @param {Array<string|{from?: string|null, to?: string}>|string} entries
 * @returns {string[]}
 * @pseudocode
 * normalize entries into array
 * ensure verbose section visible
 * for each entry → derive from/to strings and call logStateChange(from, to)
 * collect appended text and return
 */
function appendTranscriptForTest(entries) {
  const list = Array.isArray(entries) ? entries : [entries];
  ensureVerboseSectionForTest();
  const appended = [];

  for (const entry of list) {
    if (entry === null || entry === undefined) continue;

    const { from, to } = normalizeTranscriptEntryForTest(entry);
    logStateChange(from, to);
    appended.push(to);
  }

  return appended;
}

function normalizeTranscriptEntryForTest(entry) {
  if (typeof entry === "string") {
    return { from: null, to: entry };
  }

  if (entry && typeof entry === "object") {
    const from = entry.from === undefined || entry.from === null ? null : String(entry.from);
    const target = entry.to ?? entry.text ?? entry.message ?? entry.detail ?? "";
    const to = target === null || target === undefined ? "" : String(target);
    return { from, to };
  }

  return { from: null, to: entry === null || entry === undefined ? "" : String(entry) };
}

// Test hooks to access internal timer state
export const __test = {
  ensureCliDomForTest,
  startSelectionCountdown,
  setCooldownTimers(timer, interval) {
    cooldownTimer = timer;
    cooldownInterval = interval;
  },
  getCooldownTimers() {
    return { cooldownTimer, cooldownInterval };
  },
  setSelectionTimers(timer, interval) {
    selectionTimer = timer;
    selectionInterval = interval;
  },
  getSelectionTimers() {
    return { selectionTimer, selectionInterval };
  },
  pauseTimers,
  getPausedTimes() {
    return { selection: pausedSelectionRemaining, cooldown: pausedCooldownRemaining };
  },
  setVerboseEnabled(enable) {
    verboseEnabled = !!enable;
  },
  // Expose internal finish handler for tests
  getSelectionFinishFn() {
    return selectionFinishFn;
  },
  async forceSelectionExpiry() {
    try {
      // Directly simulate expiry to make tests deterministic
      if (isEnabled("autoSelect")) {
        await autoSelectStat(selectStat, undefined, store.userJudoka?.stats);
      } else {
        emitBattleEvent("statSelectionStalled");
      }
    } catch {}
  },
  installEventBindings,
  autostartBattle,
  renderStatList,
  loadStatDefs,
  buildStatRows,
  renderHelpMapping,
  ensureStatClickBinding,
  restorePointsToWin,
  startRoundWrapper,
  // Expose init for tests to manually initialize without DOMContentLoaded
  init,
  // Phase 4: Removed handleScoreboardShowMessage and handleScoreboardClearMessage exports
  // These functions have been removed as they're now handled by shared Scoreboard adapter
  handleStatSelectionStalled,
  handleCountdownStart,
  handleCountdownFinished,
  handleRoundResolved,
  handleMatchOver,
  handleBattleState,
  handleWaitingForPlayerActionKey,
  onClickAdvance,
  // Re-expose scoreboard message helpers for tests
  handleScoreboardShowMessage,
  handleScoreboardClearMessage,
  cli: {
    /**
     * Resolve the active round through the orchestrator for deterministic tests.
     * @param {object} [eventLike] - Event-like object with round details
     * @returns {Promise<{ detail: object, dispatched: boolean, emitted: boolean }>}
     */
    resolveRound: resolveRoundForTest,
    /**
     * Append transcript lines to the verbose log using production helpers.
     * @param {Array<string|{from?: string|null, to?: string}>|string} entries - Entries to append
     * @returns {string[]} Array of appended text
     */
    appendTranscript: appendTranscriptForTest,
    /**
     * Ensure the verbose transcript section is visible for test interactions.
     * @returns {void}
     */
    showVerboseSection: ensureVerboseSectionForTest
  }
};

/**
 * Reset the match and reinitialize the battle orchestrator.
 *
 * @pseudocode
 * stopSelectionCountdown()
 * handleCountdownFinished()
 * roundResolving = false
 * clearVerboseLog()
 * remove play-again/start buttons
 * resetPromise = async () => {
 *   disposeClassicBattleOrchestrator()
 *   await resetGame(store)
 *   updateRoundHeader(0, engineFacade.getPointsToWin?.())
 *   updateScoreLine()
 *   setRoundMessage("")
 * }
 * await initClassicBattleOrchestrator()
 * // Return a promise that resolves after both reset and orchestrator initialization are complete.
 * // Callers should await the returned promise to ensure the reset is finished.
 */
let resetPromise = Promise.resolve();
async function resetMatch() {
  stopSelectionCountdown();
  handleCountdownFinished();
  state.roundResolving = false;
  clearVerboseLog();
  try {
    document.getElementById("play-again-button")?.remove();
    document.getElementById("start-match-button")?.remove();
  } catch {}
  // Perform synchronous reset work
  const next = (async () => {
    disposeClassicBattleOrchestrator();
    await resetGame(store);
    updateRoundHeader(0, engineFacade.getPointsToWin?.());
    updateScoreLine();
    setRoundMessage("");
  })();
  // Initialize orchestrator after sync work without blocking callers
  resetPromise = next.then(async () => {
    try {
      const orchestrator = await battleOrchestrator.initClassicBattleOrchestrator?.(
        store,
        startRoundWrapper
      );
      if (orchestrator) {
        store.orchestrator = orchestrator;
      }
    } catch (err) {
      console.error("Failed to initialize classic battle orchestrator:", err);
      // In case of orchestrator failure, ensure we can still start battles via fallback
      try {
        emitBattleEvent("battleStateChange", { to: "waitingForMatchStart" });
      } catch {}
    }
  });
  return resetPromise;
}

/**
 * Start callback for round selection that dispatches to the state machine.
 *
 * Used to satisfy initRoundSelectModal's `onStart` parameter in the CLI,
 * triggering the state machine when a round value has been selected from storage.
 */
async function startCallback() {
  // The round select modal will dispatch "startClicked" automatically when emitEvents=true,
  // so we don't need to dispatch it here. The machine should receive the event via the
  // regular event dispatcher system.
}

/**
 * Render the Start button after the orchestrator reset completes.
 *
 * @pseudocode
 * await resetPromise
 * if main missing or button exists → return
 * create section + button
 * on click → emit "startClicked" and dispatch to machine
 * remove section
 */
async function renderStartButton() {
  await resetPromise;
  const main = byId("cli-main");
  if (!main || byId("start-match-button")) return;
  const section = document.createElement("section");
  section.className = "cli-block";
  const btn = createButton("Start match", {
    id: "start-match-button",
    className: "primary-button",
    "data-testid": "start-battle-button"
  });
  btn.addEventListener("click", async () => {
    try {
      // Notify UI/event listeners that start was clicked
      emitBattleEvent("startClicked");
    } catch {}

    // Remove button immediately to prevent double-clicks
    section.remove();

    try {
      const getter = debugHooks.readDebugState("getClassicBattleMachine");
      const machine = typeof getter === "function" ? getter() : getter;
      if (machine) {
        machine.dispatch("startClicked");
      } else {
        // Fallback: when orchestrator machine is unavailable, try to dispatch via orchestrator
        let dispatched = false;
        try {
          dispatched = await safeDispatch("startClicked").catch(() => false);
        } catch {}

        if (!dispatched) {
          // Final fallback: manually progress through the state machine steps
          console.warn("[CLI] Orchestrator unavailable, using manual state progression");
          try {
            // Simulate the state progression: matchStart -> cooldown -> roundStart -> waitingForPlayerAction
            emitBattleEvent("battleStateChange", { to: "matchStart" });
            setTimeout(() => {
              emitBattleEvent("battleStateChange", { to: "cooldown" });
              setTimeout(() => {
                emitBattleEvent("battleStateChange", { to: "roundStart" });
                setTimeout(() => {
                  emitBattleEvent("battleStateChange", { to: "waitingForPlayerAction" });
                }, 50);
              }, 50);
            }, 50);
          } catch {}
        }
      }
    } catch (err) {
      console.debug("Failed to dispatch startClicked", err);
    }
  });
  section.append(btn);
  main.append(section);
}

/**
 * Initialize deterministic seed input and validation.
 *
 * @pseudocode
 * read seed query param and localStorage
 * define apply(n): enable test mode and persist n
 * if query param numeric: apply and set input
 * else if stored seed numeric: populate input
 * on input change:
 *   if value empty or NaN:
 *     clear input, show error, disable test mode, remove stored seed
 *   else:
 *     clear error and apply value
 */
function initSeed() {
  const input = byId("seed-input");
  const errorEl = byId("seed-error");
  let seedParam = null;
  let storedSeed = null;
  try {
    const params = new URLSearchParams(window.location.search);
    seedParam = params.get("seed");
    storedSeed = localStorage.getItem("battleCLI.seed");
  } catch {}
  const apply = (n) => {
    setTestMode({ enabled: true, seed: n });
    try {
      localStorage.setItem("battleCLI.seed", String(n));
    } catch {}
  };
  // Only auto-enable test mode when an explicit seed query param is provided.
  if (seedParam !== null && seedParam !== "") {
    const num = Number(seedParam);
    if (!Number.isNaN(num)) {
      apply(num);
      if (input) input.value = String(num);
    }
  } else if (storedSeed) {
    const num = Number(storedSeed);
    if (!Number.isNaN(num)) {
      // Populate the input from previous choice without enabling test mode implicitly.
      if (input) input.value = String(num);
    }
  }
  input?.addEventListener("change", () => {
    const val = Number(input.value);
    if (input.value.trim() === "" || Number.isNaN(val)) {
      input.value = "";
      if (errorEl) errorEl.textContent = "Invalid seed. Using default.";
      setTestMode({ enabled: false });
      try {
        localStorage.removeItem("battleCLI.seed");
      } catch {}
      return;
    }
    if (errorEl) errorEl.textContent = "";
    apply(val);
  });
}

/**
 * Show or hide the battle state badge based on feature flag.
 *
 * @pseudocode
 * if badge element exists:
 *   set hidden to !isEnabled("battleStateBadge")
 */
function updateStateBadgeVisibility() {
  const badge = byId("battle-state-badge");
  if (badge) badge.style.display = isEnabled("battleStateBadge") ? "" : "none";
}

/**
 * Show or hide the CLI shortcuts section based on feature flag.
 *
 * @pseudocode
 * if shortcuts section exists:
 *   set hidden to !isEnabled("cliShortcuts")
 */
function updateCliShortcutsVisibility() {
  const section = byId("cli-shortcuts");
  if (!section) return;
  if (!isEnabled("cliShortcuts")) {
    section.hidden = true;
    section.style.display = "none";
  } else {
    section.style.display = "";
    section.hidden = true;
  }
}

/**
 * Expand the CLI shortcuts panel.
 *
 * @pseudocode
 * if test hook `setShortcutsCollapsed(false)` returns false:
 *   show shortcuts section and body
 *   persist expanded state to localStorage
 *   set close button `aria-expanded` to true
 */
function showCliShortcuts() {
  if (!window.__battleCLIinit?.setShortcutsCollapsed?.(false)) {
    const body = byId("cli-shortcuts-body");
    const sec = byId("cli-shortcuts");
    const close = byId("cli-shortcuts-close");
    try {
      localStorage.setItem("battleCLI.shortcutsCollapsed", "0");
    } catch {}
    if (body) body.style.display = "";
    sec?.removeAttribute("hidden");
    close?.setAttribute("aria-expanded", "true");
    state.shortcutsOverlay = { close: hideCliShortcuts };
    registerModal(state.shortcutsOverlay);
  }
}

/**
 * Collapse the CLI shortcuts panel and restore focus.
 *
 * @pseudocode
 * if test hook `setShortcutsCollapsed(true)` returns false:
 *   hide shortcuts section and body
 *   persist collapsed state to localStorage
 *   set close button `aria-expanded` to false
 * if stored focus exists: focus it and clear reference
 */
function hideCliShortcuts() {
  if (!window.__battleCLIinit?.setShortcutsCollapsed?.(true)) {
    const body = byId("cli-shortcuts-body");
    const sec = byId("cli-shortcuts");
    const close = byId("cli-shortcuts-close");
    try {
      localStorage.setItem("battleCLI.shortcutsCollapsed", "1");
    } catch {}
    if (body) body.style.display = "none";
    if (sec) sec.setAttribute("hidden", "");
    close?.setAttribute("aria-expanded", "false");
  }
  try {
    state.shortcutsReturnFocus?.focus();
  } catch {}
  state.shortcutsReturnFocus = null;
  if (state.shortcutsOverlay) {
    unregisterModal(state.shortcutsOverlay);
    state.shortcutsOverlay = null;
  }
}

function showBottomLine(text) {
  // Render as a single bottom line using the snackbar container
  try {
    // Lazily create a minimal snackbar child if missing
    const container = byId("snackbar-container");
    if (!container) return;
    let bar = container.querySelector(".snackbar");
    if (!bar) {
      bar = document.createElement("div");
      bar.className = "snackbar";
      container.appendChild(bar);
    }
    bar.setAttribute("tabindex", "0");
    bar.textContent = text || "";
    // Move focus to the prompt when showing actionable guidance so
    // screen-reader and keyboard users are directed appropriately.
    if (text) {
      try {
        bar.focus();
      } catch {}
    }
  } catch {}
}

/**
 * Sanitize snackbar hint text to avoid DOM injection.
 *
 * @param {unknown} text
 * @returns {string}
 * @pseudocode
 * if text not string: return ""
 * return text stripped of non-printable characters and trimmed to 200 chars
 */
function sanitizeHintText(text) {
  if (typeof text !== "string") return "";
  return text.replace(/[^\x20-\x7E\u00A0-\uFFFF]/g, "").slice(0, 200);
}

/**
 * Display a short-lived snackbar hint without clearing the countdown.
 *
 * @pseudocode
 * container = document.getElementById("snackbar-container")
 * if container missing: return
 * create div.snackbar.show with sanitized message
 * append to container
 * timeoutId = setTimeout(remove bar, SNACKBAR_REMOVE_MS)
 * store timeoutId on bar
 * observe container for bar removal and clear timeout
 *
 * @param {string} text - Hint text to display.
 */
function showHint(text) {
  const container = byId("snackbar-container");
  if (!container) return;
  const bar = document.createElement("div");
  bar.className = "snackbar show";
  bar.textContent = sanitizeHintText(text);
  container.appendChild(bar);
  const timeoutId = setTimeout(() => {
    if (bar && bar.parentNode) {
      bar.remove();
    }
  }, SNACKBAR_REMOVE_MS);
  // Store timeout on element to clean up if removed early
  bar._removeTimeoutId = timeoutId;
  // Use MutationObserver to detect removal of the snackbar bar
  const observer = new MutationObserver((mutationsList) => {
    for (const mutation of mutationsList) {
      for (const removedNode of mutation.removedNodes) {
        if (removedNode === bar) {
          clearTimeout(bar._removeTimeoutId);
          observer.disconnect();
          return;
        }
      }
    }
  });
  observer.observe(container, { childList: true });
}

/**
 * Ensure a container exists for modal dialogs.
 *
 * @pseudocode
 * el = document.getElementById("modal-container")
 * if el missing:
 *   create div#modal-container and append to body
 * return el
 *
 * @returns {HTMLElement} Modal container element.
 */
function ensureModalContainer() {
  let el = byId("modal-container");
  if (!el) {
    el = document.createElement("div");
    el.id = "modal-container";
    document.body.appendChild(el);
  }
  return el;
}

/**
 * Clear a timer pair and capture remaining time.
 *
 * @param {"selection"|"cooldown"} type Timer category to pause.
 * @returns {number|null} Remaining seconds, or null when no timers were active.
 *
 * @pseudocode
 * if pausing selection:
 *   clear selection timeout and interval
 *   read remaining from countdown dataset
 *   null selection timers
 * else:
 *   clear cooldown timeout and interval
 *   parse remaining from snackbar text
 *   null cooldown timers
 * return remaining or null
 */
function pauseTimer(type) {
  const isSelection = type === "selection";
  const timer = isSelection ? selectionTimer : cooldownTimer;
  const interval = isSelection ? selectionInterval : cooldownInterval;
  if (!timer && !interval) return null;
  try {
    if (timer) clearTimeout(timer);
  } catch {}
  try {
    if (interval) clearInterval(interval);
  } catch {}
  if (isSelection) {
    const countdown = byId("cli-countdown");
    const remaining = Number(countdown?.dataset?.remainingTime) || null;
    selectionTimer = null;
    selectionInterval = null;
    return remaining;
  } else {
    const bar = byId("snackbar-container")?.querySelector(".snackbar");
    const match = bar?.textContent?.match(/Next round in: (\d+)/);
    cooldownTimer = null;
    cooldownInterval = null;
    return match ? Number(match[1]) : null;
  }
}

/**
 * Pause active selection and cooldown timers, preserving remaining time.
 *
 * @pseudocode
 * newSelection = pauseTimer("selection")
 * if newSelection is not null:
 *   pausedSelectionRemaining = newSelection
 * newCooldown = pauseTimer("cooldown")
 * if newCooldown is not null:
 *   pausedCooldownRemaining = newCooldown
 */
function pauseTimers() {
  const newSelection = pauseTimer("selection");
  if (newSelection !== null) pausedSelectionRemaining = newSelection;
  const newCooldown = pauseTimer("cooldown");
  if (newCooldown !== null) pausedCooldownRemaining = newCooldown;
}

/**
 * Resume timers previously paused by `pauseTimers`.
 *
 * @pseudocode
 * if in waitingForPlayerAction and have selection remaining:
 *   startSelectionCountdown(remaining)
 * if in cooldown and have cooldown remaining:
 *   show bottom line and start interval/timeout
 * reset stored remaining values
 */
function resumeTimers() {
  if (
    document.body?.dataset?.battleState === "waitingForPlayerAction" &&
    pausedSelectionRemaining
  ) {
    startSelectionCountdown(pausedSelectionRemaining);
  }
  if (document.body?.dataset?.battleState === "cooldown" && pausedCooldownRemaining) {
    let remaining = pausedCooldownRemaining;
    showBottomLine(`Next round in: ${remaining}`);
    try {
      cooldownInterval = setInterval(() => {
        remaining -= 1;
        if (remaining > 0) showBottomLine(`Next round in: ${remaining}`);
      }, 1000);
    } catch {}
    try {
      cooldownTimer = setTimeout(() => {
        try {
          emitBattleEvent("countdownFinished");
        } catch {}
      }, remaining * 1000);
    } catch {}
  }
  pausedSelectionRemaining = null;
  pausedCooldownRemaining = null;
}

/**
 * Build and display a quit confirmation modal.
 *
 * @pseudocode
 * pauseTimers()
 * if modal not yet created:
 *   build modal with Cancel and Quit buttons
 *   listen for modal 'close' to resume timers when not quitting
 *   cancel closes modal
 *   quit sets quitting flag, dispatches interrupt and clears bottom line
 *   after interrupt resolves: navigate to lobby
 *   append modal to container
 * open modal
 */
function showQuitModal() {
  pauseTimers();
  isQuitting = false;
  if (!quitModal) {
    const title = document.createElement("h2");
    title.id = "quit-modal-title";
    title.textContent = "Quit the match?";

    const actions = document.createElement("div");
    actions.className = "modal-actions";

    const cancel = createButton("Cancel", {
      id: "cancel-quit-button",
      className: "secondary-button"
    });
    const quit = createButton("Quit", { id: "confirm-quit-button" });
    actions.append(cancel, quit);

    const frag = document.createDocumentFragment();
    frag.append(title, actions);

    quitModal = createModal(frag, { labelledBy: title });
    quitModal.element.addEventListener("close", () => {
      if (!isQuitting) resumeTimers();
    });
    cancel.addEventListener("click", () => {
      quitModal.close();
    });
    quit.addEventListener("click", async () => {
      isQuitting = true;
      quitModal.close();
      clearBottomLine();
      try {
        await safeDispatch("interrupt", { reason: "quit" });
      } catch {}
      try {
        // Use a relative path so deployments under a subpath (e.g. GitHub Pages)
        // navigate back to the lobby correctly.
        window.location.href = "../../index.html";
      } catch {}
    });
    ensureModalContainer().appendChild(quitModal.element);
  }
  quitModal.open();
}

function clearBottomLine() {
  showBottomLine("");
}

/**
 * Clear active stat selection countdown timers and reset the countdown UI.
 *
 * @pseudocode
 * if timer exists: clearTimeout(timer)
 * if interval exists: clearInterval(interval)
 * null timers and remove countdown text/attribute
 */
function stopSelectionCountdown() {
  // Prefer silent cancel path for roundTimer-based countdown
  try {
    selectionCancelled = true;
    if (selectionTimer && typeof selectionTimer.off === "function") {
      if (selectionTickHandler) selectionTimer.off("tick", selectionTickHandler);
      if (selectionExpiredHandler) selectionTimer.off("expired", selectionExpiredHandler);
    }
  } catch {}
  // Legacy clears for fallback paths
  try {
    if (selectionTimer && typeof selectionTimer === "number") clearTimeout(selectionTimer);
  } catch {}
  try {
    if (selectionInterval) clearInterval(selectionInterval);
  } catch {}
  selectionTimer = null;
  selectionInterval = null;
  const el = byId("cli-countdown");
  if (el) {
    // Respect any short-lived UI freeze requested by the outer CLI helper
    try {
      const freezeUntil = window.__battleCLIinit?.__freezeUntil || 0;
      if (freezeUntil && Date.now() < freezeUntil) {
        return;
      }
    } catch {}
    el.textContent = "";
    delete el.dataset.remainingTime;
  }
}

/**
 * Clear a timer stored on the given object.
 *
 * @param {object} store
 * @param {string} timerProperty
 * @pseudocode
 * if store?[timerProperty]
 *   try clearTimeout and clearInterval on store[timerProperty]
 *   catch log error
 * set store[timerProperty] = null
 */
function clearStoreTimer(store, timerProperty) {
  if (!store) return;
  try {
    const timerId = store[timerProperty];
    if (timerId) {
      clearTimeout(timerId);
      clearInterval(timerId);
    }
  } catch (err) {
    console.error(`Failed to clear ${timerProperty}`, err);
  }
  store[timerProperty] = null;
}

/**
 * Apply the chosen stat and notify the state machine.
 *
 * @pseudocode
 * stopSelectionCountdown()
 * clear pending selection timers and auto-select callbacks
 * highlight chosen stat
 * update store with selection
 * show bottom line with picked stat
 * set `roundResolving`
 * dispatch "statSelected" on machine
 */
function selectStat(stat) {
  if (!stat) return;
  stopSelectionCountdown();
  clearStoreTimer(store, "statTimeoutId");
  clearStoreTimer(store, "autoSelectId");
  const list = byId("cli-stats");
  list?.querySelectorAll(".selected").forEach((el) => el.classList.remove("selected"));
  list?.querySelectorAll(".cli-stat").forEach((el) => el.setAttribute("aria-selected", "false"));
  const idx = STATS.indexOf(stat) + 1;
  if (list) list.dataset.selectedIndex = String(idx);
  const choiceEl = list?.querySelector(`[data-stat-index="${idx}"]`);
  choiceEl?.classList.add("selected");
  choiceEl?.setAttribute("aria-selected", "true");

  // Move focus to the stat list for accessibility
  if (list && !list.contains(document.activeElement)) {
    list.focus();
  }

  try {
    if (store) {
      store.playerChoice = stat;
      store.selectionMade = true;
    }
  } catch (err) {
    console.error("Failed to update player choice", err);
  }
  showBottomLine(`You Picked: ${stat.charAt(0).toUpperCase()}${stat.slice(1)}`);
  try {
    state.roundResolving = true;
    safeDispatch("statSelected");
  } catch (err) {
    console.error("Error dispatching statSelected", err);
  }
}

/**
 * Start a countdown for stat selection and handle expiry.
 *
 * @param {number} [seconds=5]
 * @pseudocode
 * stopSelectionCountdown()
 * set remaining=seconds and update countdown element
 * every 1s: decrement remaining and update element
 * after seconds: stop countdown and
 *   if autoSelect enabled: autoSelectStat(selectStat)
 *   else emit "statSelectionStalled"
 */
function startSelectionCountdown(seconds = 30) {
  const el = byId("cli-countdown");
  if (!el) return;
  stopSelectionCountdown();
  let remaining = seconds;
  const finish = async () => {
    if (selectionCancelled) return;
    // Clear UI and cancel any residual listeners
    stopSelectionCountdown();
    try {
      if (isEnabled("autoSelect")) {
        await autoSelectStat(selectStat, undefined, store.userJudoka?.stats);
      } else {
        emitBattleEvent("statSelectionStalled");
      }
    } catch {}
  };
  selectionFinishFn = finish;
  // Render initial
  if (typeof window !== "undefined" && window.__battleCLIinit?.setCountdown) {
    window.__battleCLIinit.setCountdown(remaining);
  } else {
    el.dataset.remainingTime = String(remaining);
    el.textContent = `Time remaining: ${remaining}`;
  }
  // Create and wire a round timer so tests behave consistently
  try {
    const timer = createRoundTimer();
    selectionCancelled = false;
    // We don't rely on timer tick for UI; maintain a local interval for deterministic updates
    selectionTickHandler = null;
    selectionExpiredHandler = () => {
      if (selectionCancelled) return;
      finish();
    };
    timer.on("expired", selectionExpiredHandler);
    selectionTimer = timer;
    timer.start(remaining);
    // Mirror countdown UI via JS interval for reliability in tests
    selectionInterval = setInterval(() => {
      if (selectionCancelled) return;
      remaining -= 1;
      if (remaining > 0) {
        if (typeof window !== "undefined" && window.__battleCLIinit?.setCountdown) {
          window.__battleCLIinit.setCountdown(remaining);
        } else {
          el.dataset.remainingTime = String(remaining);
          el.textContent = `Time remaining: ${remaining}`;
        }
      }
    }, 1000);
  } catch {
    // As a last resort, run finish to avoid stalling
    finish();
  }
}

/**
 * Auto-start the battle when the URL indicates `autostart=1`.
 *
 * @pseudocode
 * 1. Ensure `autostart=1` is present in the URL to persist intent.
 * 2. If present, dispatch `startClicked` on the battle machine.
 *
 * @returns {void}
 */
export function autostartBattle() {
  // Persist `autostart=1` so the CLI skips the modal
  try {
    const url = new URL(window.location.href);
    if (url.searchParams.get("autostart") !== "1") {
      url.searchParams.set("autostart", "1");
      history.replaceState({}, "", url);
    }
  } catch {}
  // Dispatch start automatically when autostart is enabled
  try {
    const autostart = new URLSearchParams(location.search).get("autostart");
    if (autostart === "1") {
      try {
        safeDispatch("startClicked");
      } catch {}
    }
  } catch {}
}

/**
 * Activate a stat row and update roving focus.
 *
 * @pseudocode
 * 1. Retrieve `#cli-stats`; abort if list or row missing.
 * 2. Set `tabIndex` 0 on the row and -1 on others.
 * 3. Ensure the row has an `id` and mirror it to `aria-activedescendant`.
 * 4. Focus the row when `focus` is true.
 *
 * @param {HTMLElement} row - The stat row to activate.
 * @param {object} [options] - Options for activation.
 * @param {boolean} [options.focus=true] - Whether to move focus to the row.
 * @returns {void}
 */
function setActiveStatRow(row, { focus = true } = {}) {
  const list = byId("cli-stats");
  if (!list || !row) return;
  const rows = Array.from(list.querySelectorAll(".cli-stat"));
  rows.forEach((el) => {
    el.tabIndex = el === row ? 0 : -1;
    el.setAttribute("aria-selected", el === row ? "true" : "false");
  });
  if (!row.id) {
    row.id = `cli-stat-${row.dataset.statIndex || rows.indexOf(row) + 1}`;
  }
  list.setAttribute("aria-activedescendant", row.id);
  if (focus) row.focus();
}

/**
 * Handle arrow-key navigation within the stat list.
 *
 * @pseudocode
 * 1. Collect all stat rows; bail if none exist.
 * 2. Determine the current row; default based on key if none.
 * 3. Adjust index by direction, wrapping with modulo.
 * 4. Activate the new row and report handled.
 *
 * @param {"ArrowUp"|"ArrowDown"|"ArrowLeft"|"ArrowRight"} key - Pressed arrow key.
 * @returns {boolean} Whether the key was handled.
 */
export function handleStatListArrowKey(key) {
  const list = byId("cli-stats");
  const rows = list ? Array.from(list.querySelectorAll(".cli-stat")) : [];
  if (!list || rows.length === 0) return false;
  const current = document.activeElement?.closest?.(".cli-stat");
  let idx = rows.indexOf(current);
  if (idx === -1) {
    idx = key === "ArrowUp" || key === "ArrowLeft" ? rows.length - 1 : 0;
  } else {
    const delta = key === "ArrowDown" || key === "ArrowRight" ? 1 : -1;
    idx = (idx + delta + rows.length) % rows.length;
  }
  setActiveStatRow(rows[idx]);
  return true;
}

/**
 * Load stat definitions once and return them.
 *
 * @pseudocode
 * 1. If no cache, attempt to fetch `statNames.json` via `fetchJson`.
 * 2. On failure or empty result, fall back to local `statNamesData`.
 * 3. Return the cached definitions array or an empty array.
 *
 * @returns {Promise<Array>} Cached stat definition objects.
 */
async function loadStatDefs() {
  if (!cachedStatDefs) {
    try {
      const fetched = await fetchJson("statNames.json");
      if (Array.isArray(fetched) && fetched.length) {
        cachedStatDefs = fetched;
      } else {
        cachedStatDefs = statNamesData;
      }
    } catch {
      cachedStatDefs = statNamesData;
    }
  }
  return Array.isArray(cachedStatDefs) ? cachedStatDefs : [];
}

/**
 * Build DOM rows for stats and return them.
 *
 * @pseudocode
 * 1. Sort stats by `statIndex` and iterate.
 * 2. Map `STATS` entry to display name cache.
 * 3. Create a row per stat, including value when provided.
 *
 * @param {Array} stats - Stat definition objects.
 * @param {object} [judoka] - Optional judoka with current stat values.
 * @returns {Array<HTMLElement>} Array of constructed row elements.
 */
function buildStatRows(stats, judoka) {
  const rows = [];
  stats
    .slice()
    .sort((a, b) => (a.statIndex || 0) - (b.statIndex || 0))
    .forEach((s) => {
      const idx = Number(s.statIndex) || 0;
      if (!idx) return;
      const key = STATS[idx - 1];
      if (key) statDisplayNames[key] = s.name;
      const div = document.createElement("div");
      div.className = "cli-stat";
      div.id = `cli-stat-${idx}`;
      div.setAttribute("role", "option");
      div.setAttribute("tabindex", "-1");
      div.setAttribute("aria-selected", "false");
      div.dataset.statIndex = String(idx);
      const val = Number(judoka?.stats?.[key]);
      div.textContent = Number.isFinite(val) ? `[${idx}] ${s.name}: ${val}` : `[${idx}] ${s.name}`;
      div.setAttribute(
        "aria-label",
        Number.isFinite(val) ? `Select ${s.name} with value ${val}` : `Select ${s.name}`
      );
      rows.push(div);
    });
  return rows;
}

/**
 * Populate the help mapping with stat index→name references.
 *
 * @pseudocode
 * 1. Locate `#cli-help`; bail if missing or already populated.
 * 2. Build mapping string from sorted stats and append as list item.
 *
 * @param {Array} stats - Stat definition objects.
 * @returns {void}
 */
function renderHelpMapping(stats) {
  try {
    const help = byId("cli-help");
    if (!help) {
      console.error("renderHelpMapping: #cli-help element missing");
      return;
    }
    if (help.childElementCount !== 0) return;
    const mapping = stats
      .slice()
      .sort((a, b) => (a.statIndex || 0) - (b.statIndex || 0))
      .map((s) => `[${s.statIndex}] ${s.name}`)
      .join("  ·  ");
    const li = document.createElement("li");
    li.textContent = mapping;
    help.appendChild(li);
  } catch (err) {
    console.error("renderHelpMapping failed", err);
  }
}

/**
 * Ensure stat list has a click handler bound once.
 *
 * @pseudocode
 * 1. Track bound list elements in a WeakSet.
 * 2. Bind the click handler only when the list isn't already bound.
 *
 * @param {HTMLElement} list - Stats list element.
 * @returns {void}
 */
function handleStatListClick(event) {
  const list = byId("cli-stats");
  const statDiv = event.target?.closest?.(".cli-stat");
  if (statDiv && list?.contains(statDiv)) {
    setActiveStatRow(statDiv);
    handleStatClick(statDiv, event);
  }
}

function handleStatClick(statDiv, event) {
  event.preventDefault();
  const idx = statDiv?.dataset?.statIndex;
  if (!idx) return;
  const state = document.body?.dataset?.battleState || "";
  if (state !== "waitingForPlayerAction") return;
  const stat = getStatByIndex(idx);
  if (!stat) return;
  selectStat(stat);
}

function ensureStatClickBinding(list) {
  const onClick = handleStatListClick;
  const boundTargets = (globalThis.__battleCLIStatListBoundTargets ||= new WeakSet());
  if (!boundTargets.has(list)) {
    list.addEventListener("click", onClick);
    boundTargets.add(list);
  }
}

/**
 * Load stat names and render them into the CLI stat selection list.
 *
 * @summary Load stat names, build stat buttons, store display name map, and wire click handlers.
 * @pseudocode
 * 1. Load stat definitions via `loadStatDefs()`.
 * 2. Locate `#cli-stats`; clear existing entries and display name map.
 * 3. Build stat rows and append them, focusing the first.
 * 4. Bind click handler, render help mapping, and clear placeholders.
 *
 * @param {object} [judoka] - Optional judoka object providing current stat values.
 * @returns {Promise<void>} Resolves when the stat list has been rendered.
 */
export async function renderStatList(judoka) {
  try {
    const list = byId("cli-stats");
    const stats = await loadStatDefs();
    if (list && stats.length) {
      list.innerHTML = "";
      for (const key of Object.keys(statDisplayNames)) delete statDisplayNames[key];
      const rows = buildStatRows(stats, judoka);
      rows.forEach((row) => list.appendChild(row));

      // Mark as not skeleton after adding real content to prevent clearSkeletonStats from clearing it
      list.dataset.skeleton = "false";
      list.setAttribute("aria-busy", "false");

      if (rows.length) setActiveStatRow(rows[0], { focus: false });
      ensureStatClickBinding(list);
      try {
        window.__battleCLIinit?.clearSkeletonStats?.();
      } catch (err) {
        console.error("renderStatList: failed to clear skeleton stats", err);
      }
      renderHelpMapping(stats);
    }
  } catch (err) {
    console.error("renderStatList failed", err);
  }
}

function renderHiddenPlayerStats(judoka) {
  try {
    const card = byId("player-card");
    if (!card) return;
    const ul = document.createElement("ul");
    STATS.forEach((stat) => {
      const li = document.createElement("li");
      li.className = "stat";
      const strong = document.createElement("strong");
      strong.textContent = statDisplayNames[stat] || stat;
      const span = document.createElement("span");
      const val = Number(judoka?.stats?.[stat]);
      span.textContent = Number.isFinite(val) ? String(val) : "";
      li.appendChild(strong);
      li.appendChild(document.createTextNode(" "));
      li.appendChild(span);
      ul.appendChild(li);
    });
    card.textContent = "";
    card.appendChild(ul);
  } catch {}
}

/**
 * Restore and persist the selected points-to-win value.
 *
 * @pseudocode
 * 1. Find `#points-select`; return if missing.
 * 2. Read saved value from storage and apply when valid.
 * 3. On select change:
 *    a. Ignore invalid values.
 *    b. Show confirm that scores reset and match restarts.
 *    c. If confirmed: save, apply, and reset without starting.
 *    d. Otherwise revert to previous value.
 */
/**
 * Restore, persist, and handle changes to the points-to-win selector.
 *
 * @summary Read the saved points-to-win value, apply it, and prompt the user on change.
 * @pseudocode
 * 1. Locate `#points-select` and read stored value using the provided storage wrapper.
 * 2. If a stored value is valid, apply it and update the select control.
 * 3. On user change: validate the chosen value, confirm reset, persist and reset when confirmed.
 *
 * @returns {void}
 */
export function restorePointsToWin() {
  try {
    const select = byId("points-select");
    if (!select) return;
    const storage = wrap(BATTLE_POINTS_TO_WIN, { fallback: "none" });
    const saved = Number(storage.get());
    if (POINTS_TO_WIN_OPTIONS.includes(saved)) {
      engineFacade.setPointsToWin?.(saved);
      select.value = String(saved);
    }
    const round = Number(byId("cli-root")?.dataset.round || 0);
    updateRoundHeader(round, engineFacade.getPointsToWin?.());
    let current = Number(select.value);
    select.addEventListener("change", async () => {
      const val = Number(select.value);
      if (!POINTS_TO_WIN_OPTIONS.includes(val)) return;
      try {
        const confirmed =
          typeof window !== "undefined"
            ? window.confirm("Changing win target resets scores. Start a new match?")
            : true;
        if (confirmed) {
          storage.set(val);
          // Reset the match and reinitialize orchestrator before applying new target
          try {
            await resetMatch();
          } catch {}
          engineFacade.setPointsToWin?.(val);
          updateRoundHeader(0, val);
          try {
            await renderStartButton();
          } catch {}
          current = val;
        } else {
          select.value = String(current);
        }
      } catch {}
    });
  } catch {}
}

/**
 * Start a new round and prepare the CLI UI.
 *
 * @pseudocode
 * 1. Call core `startRound` → { judoka, roundNumber }.
 * 2. Render the stat list with current values.
 * 3. Clear the round message and show the prompt.
 * 4. Update round header with roundNumber and points target.
 */
async function startRoundWrapper() {
  const { playerJudoka, roundNumber } = await startRoundCore(store);
  currentPlayerJudoka = playerJudoka || null;
  await renderStatList(currentPlayerJudoka);
  renderHiddenPlayerStats(currentPlayerJudoka);
  setRoundMessage("");
  showBottomLine("Select your move");
  updateRoundHeader(roundNumber, engineFacade.getPointsToWin?.());
}

function getStatByIndex(index1Based) {
  const i = Number(index1Based) - 1;
  return STATS[i] || null;
}

/**
 * Handle global shortcuts that work in any state.
 * @param {string} key
 * @returns {boolean} true if the key was handled
 * @pseudocode
 * if key is 'h':
 *   toggle shortcuts panel
 *   return true
 * if key is 'q':
 *   show quit confirmation modal
 *   return true
 * return false
 */
/**
 * Global key lookup for the CLI.
 *
 * @pseudocode
 * map single-character keys to handler functions
 */
const globalKeyHandlers = {
  h() {
    const sec = byId("cli-shortcuts");
    if (sec) {
      if (sec.hidden) {
        state.shortcutsReturnFocus =
          document.activeElement instanceof HTMLElement ? document.activeElement : null;
        showCliShortcuts();
        byId("cli-shortcuts-close")?.focus();
      } else {
        hideCliShortcuts();
      }
    }
  },
  q() {
    showQuitModal();
  }
};

/**
 * Handle global CLI keys such as help and quit.
 *
 * @param {string} key - lowercased key value.
 * @returns {boolean} true when handled.
 * @pseudocode
 * fn = globalKeyHandlers[key]
 * if fn exists:
 *   fn()
 *   return true
 * return false
 */
export function handleGlobalKey(key) {
  const fn = globalKeyHandlers[key];
  if (fn) {
    fn();
    return true;
  }
  return false;
}

/**
 * Handle key presses while waiting for the player to select a stat.
 * @param {string} key
 * @pseudocode
 * if key is between '1' and '9':
 *   lookup stat by index
 *   if stat missing: return false
 *   selectStat(stat)
 *   return true
 * return false
 */
/**
 * Handle key input while waiting for the player's stat selection.
 *
 * @summary Convert numeric key presses into stat selections when appropriate.
 * @param {string} key - Normalized single-character key value (e.g., '1').
 * @returns {boolean} True when the key was handled.
 * @pseudocode
 * if key is a digit:
 *   stat = getStatByIndex(key)
 *   if stat missing:
 *     showHint("Use 1-5, press H for help")
 *     return true
 *   selectStat(stat)
 *   return true
 * return false
 */
export function handleWaitingForPlayerActionKey(key) {
  if (key >= "0" && key <= "9") {
    const stat = getStatByIndex(key);
    if (!stat) {
      showHint("Use 1-5, press H for help");
      return true;
    }
    selectStat(stat);
    return true;
  }
  return false;
}

/**
 * Handle key presses after a round has resolved.
 * @param {string} key
 * @pseudocode
 * if key is Enter or Space:
 *   dispatch 'continue'
 *   return true
 * return false
 */
/**
 * Handle key input after a round has resolved.
 *
 * @summary Treat Enter/Space as confirmation to continue to the next state.
 * @param {string} key - Normalized key value (lowercased or space string).
 * @returns {boolean} True when the key was handled.
 * @pseudocode
 * if key is Enter or Space:
 *   dispatch 'continue'
 *   return true
 * return false
 */
export function handleRoundOverKey(key) {
  if (key === "enter" || key === " ") {
    try {
      emitBattleEvent("outcomeConfirmed");
    } catch {}
    try {
      // Try to synchronously call the orchestrator dispatch when available
      // so tests that mock `dispatchBattleEvent` observe the call immediately.
      const fn = battleOrchestrator?.dispatchBattleEvent;
      if (typeof fn === "function") {
        fn("continue");
      } else {
        // Fallback to safe async dispatch when orchestrator isn't available
        safeDispatch("continue");
      }
    } catch {}
    return true;
  }
  return false;
}

/**
 * Handle key presses during cooldown between rounds.
 * @param {string} key
 * @pseudocode
 * if key is Enter or Space:
 *   clear timers
 *   clear bottom line
 *   dispatch 'ready'
 *   return true
 * return false
 */
/**
 * Handle key input during cooldown between rounds.
 *
 * @summary Allow Enter/Space to skip cooldown, clear timers, and mark machine as ready.
 * @param {string} key - Normalized key value.
 * @returns {boolean} True when the key was handled.
 * @pseudocode
 * if key is Enter or Space:
 *   clearCooldownTimers()
 *   dispatch 'ready'
 *   return true
 * return false
 */
export function handleCooldownKey(key) {
  if (key === "enter" || key === " ") {
    clearCooldownTimers();
    try {
      safeDispatch("ready");
    } catch {}
    return true;
  }
  return false;
}

registerBattleHandlers({
  handleGlobalKey,
  handleWaitingForPlayerActionKey,
  handleRoundOverKey,
  handleCooldownKey,
  handleStatListArrowKey
});

/**
 * Advance battle state when clicking outside interactive areas.
 *
 * @pseudocode
 * if roundResolving or ignoreNextAdvanceClick -> return
 * state = body.dataset.battleState
 * if click inside .cli-stat or #cli-shortcuts -> return
 * handler = stateAdvanceHandlers[state]
 * if no handler -> return
 * call handler()
 *
 * @param {MouseEvent} event - Click event.
 */
/**
 * Clear cooldown timers and reset bottom line.
 *
 * @pseudocode
 * if cooldownTimer -> clearTimeout
 * if cooldownInterval -> clearInterval
 * null timers then clearBottomLine()
 */
function clearCooldownTimers() {
  try {
    if (cooldownTimer) clearTimeout(cooldownTimer);
  } catch {}
  try {
    if (cooldownInterval) clearInterval(cooldownInterval);
  } catch {}
  cooldownTimer = null;
  cooldownInterval = null;
  clearBottomLine();
}

/**
 * Record state machine dispatch error without logging to console.
 *
 * @param {unknown} err Error to record.
 * @pseudocode
 * if window exists
 *   window.__battleDispatchError = String(err)
 */
function recordDispatchError(err) {
  try {
    if (typeof window !== "undefined") {
      window.__battleDispatchError = String(err);
    }
  } catch {}
}

/**
 * Dispatch continue on round over.
 *
 * @pseudocode
 * machine = getMachine()
 * machine.dispatch("continue") if available
 */
function advanceRoundOver() {
  try {
    const machine = getMachine();
    if (machine) machine.dispatch("continue");
  } catch (err) {
    recordDispatchError(err);
  }
}

/**
 * Clear timers then dispatch ready.
 *
 * @pseudocode
 * clearCooldownTimers()
 * machine = getMachine()
 * machine.dispatch("ready") if available
 */
function advanceCooldown() {
  clearCooldownTimers();
  try {
    const machine = getMachine();
    if (machine) machine.dispatch("ready");
  } catch (err) {
    recordDispatchError(err);
  }
}

const stateAdvanceHandlers = {
  roundOver: advanceRoundOver,
  cooldown: advanceCooldown
};

function onClickAdvance(event) {
  try {
    if (state.roundResolving) return;
    if (state.ignoreNextAdvanceClick) {
      // Consume exactly one background click after closing help.
      state.ignoreNextAdvanceClick = false;
      return;
    }
  } catch {
    return;
  }
  const shortcutsPanel = byId("cli-shortcuts");
  if (shortcutsPanel && !shortcutsPanel.hidden) return;
  if (event.target?.closest?.(".cli-stat")) return;
  if (event.target?.closest?.("#cli-shortcuts")) return;
  const stateName = document.body?.dataset?.battleState || "";
  const handler = stateAdvanceHandlers[stateName];
  if (!handler) return;
  handler();
}

// Phase 4: Removed handleScoreboardShowMessage and handleScoreboardClearMessage
// These are now handled by the shared Scoreboard adapter via initBattleScoreboardAdapter()

function handleStatSelectionStalled() {
  if (!isEnabled("autoSelect")) {
    showBottomLine("Stat selection stalled. Pick a stat.");
  }
}

function handleCountdownStart(e) {
  let skipHandled = false;
  const skipEnabled = skipRoundCooldownIfEnabled({
    onSkip: () => {
      emitBattleEvent("countdownFinished");
      emitBattleEvent("round.start");
      skipHandled = true;
    }
  });
  if (skipEnabled && skipHandled) {
    return;
  }
  const ds = typeof document !== "undefined" ? document.body?.dataset : undefined;
  if (ds) ds.battleState = "cooldown";
  // Ensure score line reflects the resolved round before any user interaction
  try {
    updateScoreLine();
  } catch {}
  const duration = Number(e.detail?.duration) || 0;
  if (cooldownTimer) clearTimeout(cooldownTimer);
  if (cooldownInterval) clearInterval(cooldownInterval);
  cooldownTimer = null;
  cooldownInterval = null;
  if (duration > 0) {
    let remaining = duration;
    showBottomLine(`Next round in: ${remaining}`);
    cooldownInterval = setInterval(() => {
      remaining -= 1;
      if (remaining > 0) showBottomLine(`Next round in: ${remaining}`);
    }, 1000);
    cooldownTimer = setTimeout(() => {
      emitBattleEvent("countdownFinished");
    }, duration * 1000);
  } else {
    emitBattleEvent("countdownFinished");
  }
}

function handleCountdownFinished() {
  if (cooldownTimer) clearTimeout(cooldownTimer);
  if (cooldownInterval) clearInterval(cooldownInterval);
  cooldownTimer = null;
  cooldownInterval = null;
  clearBottomLine();
}

function handleRoundResolved(e) {
  state.roundResolving = false;
  const { result, stat, playerVal, opponentVal } = e.detail || {};
  if (result) {
    const display = statDisplayNames[stat] || String(stat || "").toUpperCase();
    setRoundMessage(`${result.message} (${display} – You: ${playerVal} Opponent: ${opponentVal})`);
    updateScoreLine();
    // Ensure cli-score is updated with the correct scores from the result
    const cliScore = document.getElementById("cli-score");
    if (cliScore) {
      // Prefer explicit values from the result when available, otherwise
      // fall back to the canonical engine scores to avoid writing "undefined".
      let playerScore = result.playerScore;
      let opponentScore = result.opponentScore;
      try {
        if (playerScore === undefined || opponentScore === undefined) {
          const gs = engineFacade.getScores?.();
          if (gs) {
            if (playerScore === undefined) playerScore = gs.playerScore;
            if (opponentScore === undefined) opponentScore = gs.opponentScore;
          }
        }
      } catch {}
      playerScore = playerScore === undefined || playerScore === null ? 0 : playerScore;
      opponentScore = opponentScore === undefined || opponentScore === null ? 0 : opponentScore;
      cliScore.textContent = `You: ${playerScore} Opponent: ${opponentScore}`;
      cliScore.dataset.scorePlayer = String(playerScore);
      cliScore.dataset.scoreOpponent = String(opponentScore);
    }
    // Add detailed info to verbose log if enabled
    if (isEnabled("cliVerbose")) {
      const verboseLog = byId("cli-verbose-log");
      if (verboseLog) {
        const round = Number(byId("cli-root")?.dataset.round || 0);
        const entry = `Round ${round}: ${result.message} (${display} – You: ${playerVal}, Opponent: ${opponentVal}). Scores: You ${result.playerScore}, Opponent ${result.opponentScore}\n`;
        verboseLog.textContent += entry;
      }
    }
  }
}

/**
 * Show restart controls when a match concludes.
 *
 * @pseudocode
 * 1. Locate `#cli-main`; abort if missing or already rendered.
 * 2. Build a "Play again" button that resets the match and restarts on click.
 * 3. If a home link exists, append a "Return to lobby" anchor using its href.
 * 4. Append the controls section to the main container.
 */
function handleMatchOver() {
  const main = byId("cli-main");
  if (!main || byId("play-again-button")) return;
  const section = document.createElement("section");
  section.className = "cli-block";
  const btn = createButton("Play again", {
    id: "play-again-button",
    className: "primary-button"
  });
  btn.addEventListener("click", async () => {
    await resetMatch();
    section.remove();
    emitBattleEvent("startClicked");
  });
  section.append(btn);
  try {
    const homeHref = document.querySelector("[data-testid='home-link']")?.getAttribute("href");
    if (homeHref) {
      const link = document.createElement("a");
      link.id = "return-to-lobby-link";
      link.href = homeHref;
      link.textContent = "Return to lobby";
      section.append(" ", link);
    }
  } catch {}
  main.append(section);
}

/**
 * Handle scoreboard adapter message display by updating the CLI round message.
 *
 * @param {{ detail?: string }} e
 * @returns {void}
 */
function handleScoreboardShowMessage(e) {
  try {
    const text = e?.detail ?? "";
    setRoundMessage(String(text));
  } catch {}
}

/**
 * Handle scoreboard adapter message clear by resetting the CLI round message.
 *
 * @returns {void}
 */
function handleScoreboardClearMessage() {
  try {
    setRoundMessage("");
  } catch {}
}

/**
 * Update UI elements based on the current battle state.
 *
 * @pseudocode
 * 1. Update state badge and remove transient Next button.
 * 2. Clear verbose log when match starts.
 * 3. Start or stop selection countdown depending on state.
 * 4. Show bottom line hint when waiting to continue.
 *
 * @param {string} state - New battle state.
 * @returns {void}
 */
function updateUiForState(state) {
  updateBattleStateBadge(state);
  try {
    document.getElementById("next-round-button")?.remove();
  } catch {}
  if (state === "matchStart") {
    clearVerboseLog();
  }
  if (state === "waitingForPlayerAction") {
    startSelectionCountdown(30);
    byId("cli-stats")?.focus();
  } else {
    stopSelectionCountdown();
  }
  if (state === "roundOver" && !autoContinue) {
    showBottomLine("Press Enter to continue");
  }
}

/**
 * Ensure a Next button exists for advancing rounds.
 *
 * @pseudocode
 * 1. Abort if button already exists or `#cli-main` missing.
 * 2. Create button and section wrapper.
 * 3. On click, clear cooldown timers, bottom line, and dispatch `continue`.
 * 4. Focus the button for accessibility.
 *
 * @returns {void}
 */
function ensureNextRoundButton() {
  try {
    const main = byId("cli-main");
    if (!main || document.getElementById("next-round-button")) return;
    const section = document.createElement("section");
    section.className = "cli-block";
    const btn = document.createElement("button");
    btn.id = "next-round-button";
    btn.className = "primary-button";
    btn.textContent = "Next";
    btn.setAttribute("aria-label", "Continue to next round");
    btn.addEventListener("click", () => {
      clearCooldownTimers();
      try {
        safeDispatch("continue");
      } catch {}
    });
    section.appendChild(btn);
    main.appendChild(section);
    try {
      btn.focus();
    } catch {}
  } catch (err) {
    console.error("Failed to render next-round-button", err);
  }
}

/**
 * Log a state change line to the verbose log.
 *
 * @pseudocode
 * 1. Locate verbose log `<pre>`; abort if missing.
 * 2. Compose timestamped `from -> to` line and emit via `console.info`.
 * 3. Append to log, keeping at most 50 lines and scroll to bottom.
 *
 * @param {string|null} from - Previous state.
 * @param {string} to - New state.
 * @returns {void}
 */
function logStateChange(from, to) {
  try {
    const pre = byId("cli-verbose-log");
    if (!pre) return;
    const ts = new Date();
    const hh = String(ts.getHours()).padStart(2, "0");
    const mm = String(ts.getMinutes()).padStart(2, "0");
    const ss = String(ts.getSeconds()).padStart(2, "0");
    const line = `[${hh}:${mm}:${ss}] ${from || "(init)"} -> ${to}`;
    console.info(line);
    const existing = pre.textContent ? pre.textContent.split("\n").filter(Boolean) : [];
    existing.push(line);
    while (existing.length > 50) existing.shift();
    pre.textContent = existing.join("\n");
    pre.scrollTop = pre.scrollHeight;
  } catch {}
}

function handleBattleState(ev) {
  const { from, to } = ev.detail || {};
  updateUiForState(to);
  if (to === "roundOver" && !autoContinue) ensureNextRoundButton();
  if (verboseEnabled) logStateChange(from, to);
}

const battleEventHandlers = {
  // Phase 4: Removed scoreboardShowMessage and scoreboardClearMessage handlers
  // These are now handled by the shared Scoreboard adapter
  statSelectionStalled: handleStatSelectionStalled,
  countdownStart: handleCountdownStart,
  countdownFinished: handleCountdownFinished,
  roundResolved: handleRoundResolved,
  matchOver: handleMatchOver
};

function installEventBindings() {
  try {
    if (typeof onBattleEvent === "function") {
      Object.entries(battleEventHandlers).forEach(([event, handler]) =>
        onBattleEvent(event, handler)
      );
      onBattleEvent("battleStateChange", handleBattleState);
    }
  } catch {}
}

/**
 * Parse URL parameters to set feature flags.
 *
 * @pseudocode
 * 1. Get URL search params.
 * 2. For each known flag, if present in URL, set the flag to the boolean value.
 */
function parseUrlFlags() {
  if (typeof window === "undefined") return;
  const urlParams = new URLSearchParams(window.location.search);
  const flags = [
    "battleStateBadge",
    "cliVerbose",
    "battleStateProgress",
    "skipRoundCooldown",
    "statHotkeys",
    "cliShortcuts",
    "autoSelect",
    "opponentDelayMessage",
    "roundStore"
  ];
  flags.forEach((flag) => {
    if (urlParams.has(flag)) {
      const value = urlParams.get(flag) === "true";
      setFlag(flag, value);
    }
  });
}

/**
 * Initialize feature flags and verbose UI bindings.
 *
 * @pseudocode
 * 1. Locate verbose checkbox and section.
 * 2. Initialize feature flags and local verbose state.
 * 3. Bind listeners for checkbox, shortcuts close, and flag changes.
 * 4. Update UI visibility based on verbose flag.
 *
 * @returns {Promise<{toggleVerbose: (enable: boolean) => Promise<void>}>}
 */
export async function setupFlags() {
  const checkbox = byId("verbose-toggle");
  const section = byId("cli-verbose-section");
  const updateVerbose = () => {
    if (checkbox) checkbox.checked = !!verboseEnabled;
    if (section) section.hidden = !verboseEnabled;
    if (verboseEnabled) {
      try {
        const pre = byId("cli-verbose-log");
        if (pre) pre.scrollTop = pre.scrollHeight;
      } catch {}
    }
  };
  const toggleVerbose = async (enable) => {
    let target;
    let hasStoredTarget = false;
    try {
      const getter = engineFacade.getPointsToWin;
      if (typeof getter === "function") {
        target = getter();
        hasStoredTarget = true;
      }
    } catch (error) {
      if (process.env.NODE_ENV === "development") {
        console.debug("Failed to get points to win:", error);
      }
      hasStoredTarget = false;
      target = undefined;
    }
    await setFlag("cliVerbose", enable);
    verboseEnabled = !!enable;

    verboseEnabled = !!enable;

    try {
      const setter = engineFacade.setPointsToWin;
      if (hasStoredTarget && typeof setter === "function") {
        setter(target);
      }
    } catch {}

    const root = byId("cli-root");
    const round = Number(root?.dataset.round || 0);
    let headerTarget = target;
    if (!hasStoredTarget && root?.dataset.target !== undefined) {
      const datasetTarget = root.dataset.target;
      const parsedTarget = Number(datasetTarget);
      headerTarget = Number.isNaN(parsedTarget) ? datasetTarget : parsedTarget;
    }
    updateRoundHeader(round, headerTarget);
    updateVerbose();
  };
  try {
    await initFeatureFlags();
  } catch {}
  try {
    verboseEnabled = !!isEnabled("cliVerbose");
  } catch {}
  setAutoContinue(true);
  try {
    const params = new URLSearchParams(location.search);
    if (params.has("verbose")) {
      const v = params.get("verbose");
      await toggleVerbose(v === "1" || v === "true");
    }
    if (params.has("skipRoundCooldown")) {
      const skip = params.get("skipRoundCooldown") === "1";
      setFlag("skipRoundCooldown", skip);
    }
    if (params.has("autoContinue")) {
      const v = params.get("autoContinue");
      setAutoContinue(!(v === "0" || v === "false"));
    }
  } catch {}
  updateVerbose();
  updateStateBadgeVisibility();
  updateBattleStateBadge(getStateSnapshot().state);
  updateCliShortcutsVisibility();
  const close = byId("cli-shortcuts-close");
  close?.addEventListener("click", (event) => {
    event.preventDefault();
    event.stopPropagation();
    state.ignoreNextAdvanceClick = true;
    hideCliShortcuts();
  });
  checkbox?.addEventListener("change", async () => {
    await toggleVerbose(!!checkbox.checked);
  });
  featureFlagsEmitter.addEventListener("change", (e) => {
    const flag = e.detail?.flag;
    if (!flag || flag === "cliVerbose") {
      try {
        verboseEnabled = !!isEnabled("cliVerbose");
      } catch {}
      const round = Number(byId("cli-root")?.dataset.round || 0);
      updateRoundHeader(round, engineFacade.getPointsToWin?.());
      updateVerbose();
    }
    if (!flag || flag === "battleStateBadge") {
      updateStateBadgeVisibility();
    }
    if (!flag || flag === "cliShortcuts") {
      updateCliShortcutsVisibility();
    }
  });
  return { toggleVerbose };
}

/**
 * Subscribes UI elements and helpers to events emitted by the battle engine.
 *
 * @summary This function sets up listeners for key battle engine events to
 * update the CLI's display in real-time.
 *
 * @pseudocode
 * 1. Check if the `engineFacade` exposes an `on` method (indicating the engine is available).
 * 2. If available, subscribe to the `timerTick` event:
 *    a. When a `timerTick` event occurs, if the `phase` is "round", update the text content of the `#cli-timer` element with the `remaining` time.
 * 3. Subscribe to the `matchEnded` event:
 *    a. When a `matchEnded` event occurs, update the round message to display "Match over: [outcome]".
 * 4. Wrap the subscriptions in a `try...catch` block to gracefully handle any errors during event binding.
 *
 * @returns {void}
 */
export function subscribeEngine() {
  try {
    if (typeof engineFacade.on === "function") {
      engineFacade.on("timerTick", ({ remaining, phase }) => {
        if (phase === "round") {
          const el = byId("cli-countdown");
          if (el) el.textContent = `Time remaining: ${remaining}`;
        }
      });
      engineFacade.on("matchEnded", ({ outcome }) => {
        setRoundMessage(`Match over: ${outcome}`);
      });
    }
  } catch {}
}

/**
 * Handle battle state changes to show/hide keyboard hint.
 *
 * @param {object} detail - Event detail with from and to states.
 */
function handleBattleStateChange({ from, to }) {
  const hint = byId("cli-controls-hint");
  if (!hint) return;
  if (to === "waitingForPlayerAction") {
    hint.style.display = "block";
  } else if (from === "waitingForPlayerAction") {
    hint.style.display = "none";
  }
}

/**
<<<<<<< HEAD
 * Attach CLI event bindings and lifecycle listeners.
 *
 * @returns {void}
 * @pseudocode
 * installEventBindings()
 * onBattleEvent("battleStateChange", handleBattleStateChange)
 * if window → add keydown listener
 * if document → add click + visibility listeners with pause/resume timers
 * if window → add pageshow/pagehide listeners with timer guards
=======
 * Bind classic battle CLI interactions and lifecycle hooks to the page.
 *
 * @summary Install CLI-specific DOM bindings and lifecycle listeners so the
 * interface reacts to battle state changes, keyboard shortcuts, and page
 * visibility updates.
 *
 * @pseudocode
 * 1. Call `installEventBindings()` to connect DOM event helpers.
 * 2. Subscribe to `battleStateChange` to toggle the keyboard hint.
 * 3. Attach keyboard and click handlers for advance controls.
 * 4. Register visibility lifecycle listeners to pause or resume timers.
 *
 * @returns {void}
>>>>>>> 1b68cfb6
 */
export function wireEvents() {
  installEventBindings();
  onBattleEvent("battleStateChange", handleBattleStateChange);
  if (typeof window !== "undefined") {
    window.addEventListener("keydown", onKeyDown);
  }
  if (typeof document !== "undefined") {
    document.addEventListener("click", onClickAdvance);
    try {
      document.addEventListener("visibilitychange", () => {
        if (document.hidden) pauseTimers();
        else resumeTimers();
      });
      if (typeof window !== "undefined") {
        window.addEventListener("pageshow", (ev) => {
          try {
            if (ev && ev.persisted) resumeTimers();
          } catch {}
        });
        window.addEventListener("pagehide", () => {
          try {
            pauseTimers();
          } catch {}
        });
      }
    } catch {}
  }
}

/**
 * Boot the battle CLI page.
 *
 * @summary Initialize store, flags, UI, and orchestrator wiring.
 * @returns {Promise<void>}
 * @pseudocode
 * initSeed()
 * store = createBattleStore()
 * expose store on window
 * await renderStatList()
 * restorePointsToWin()
 * await setupFlags()
 * subscribeEngine()
 * await resetMatch()
 * await resetPromise
 * try initRoundSelectModal()
 * catch → await renderStartButton()
 * wireEvents()
 */
export async function init() {
  initSeed();
  store = createBattleStore();
  // Enable outcome confirmation pause for better UX
  store.waitForOutcomeConfirmation = true;
  try {
    if (typeof window !== "undefined") {
      window.battleStore = store;
    }
  } catch {}

  // Expose test API for testing direct access
  try {
    exposeTestAPI();
  } catch {}

  // Expose test hooks for automation
  try {
    if (typeof window !== "undefined") {
      window.testHooks = {
        startRound: async () => {
          await startRoundCore(store);
        },
        resolveRound: async () => {
          emitBattleEvent("roundResolved", {});
        },
        getInternalState: () => {
          return {
            store: store,
            currentRound: store.currentRound,
            scores: store.scores,
            matchLength: store.matchLength
          };
        }
      };
    }
  } catch {}

  await renderStatList();
  restorePointsToWin();
  parseUrlFlags();
  await setupFlags();
  subscribeEngine();

  // Assign the engine to the store for debug access
  try {
    if (typeof engineFacade.getEngine === "function") {
      store.engine = engineFacade.getEngine();
    }
  } catch {}

  await resetMatch();
  await resetPromise;

  // Phase 2: Initialize shared Scoreboard alongside CLI-specific logic
  try {
    // Setup shared Scoreboard component with timer controls
    const timerControls = {
      pauseTimer: () => {}, // CLI handles its own timers
      resumeTimer: () => {} // CLI handles its own timers
    };
    setupScoreboard(timerControls);

    // Initialize PRD battle scoreboard adapter for canonical events
    initBattleScoreboardAdapter();

    // Reveal standard scoreboard nodes (remove hidden state)
    const standardNodes = document.querySelector(".standard-scoreboard-nodes");
    if (standardNodes) {
      standardNodes.style.display = "block";
      standardNodes.removeAttribute("aria-hidden");
    }
  } catch (error) {
    console.warn("Failed to initialize shared Scoreboard in CLI:", error);
  }

  // Hide legacy CLI scoreboard nodes to avoid duplication
  const cliRound = document.getElementById("cli-round");
  if (cliRound) cliRound.style.display = "none";
  const cliScore = document.getElementById("cli-score");
  if (cliScore) cliScore.style.display = "none";

  try {
    await initRoundSelectModal(startCallback);
  } catch {
    await renderStartButton();
  }
  wireEvents();
}

if (typeof window === "undefined" || !window.__TEST__) {
  if (document.readyState === "loading") {
    document.addEventListener("DOMContentLoaded", init);
  } else {
    init();
  }
}

// Expose for tests
if (typeof window !== "undefined") {
  window.__test = __test;
  // Expose debug hooks for test access
  window.debugHooks = debugHooks;
  // Expose battle event emitter for test access
  window.emitBattleEvent = emitBattleEvent;
}<|MERGE_RESOLUTION|>--- conflicted
+++ resolved
@@ -2266,17 +2266,6 @@
 }
 
 /**
-<<<<<<< HEAD
- * Attach CLI event bindings and lifecycle listeners.
- *
- * @returns {void}
- * @pseudocode
- * installEventBindings()
- * onBattleEvent("battleStateChange", handleBattleStateChange)
- * if window → add keydown listener
- * if document → add click + visibility listeners with pause/resume timers
- * if window → add pageshow/pagehide listeners with timer guards
-=======
  * Bind classic battle CLI interactions and lifecycle hooks to the page.
  *
  * @summary Install CLI-specific DOM bindings and lifecycle listeners so the
@@ -2290,7 +2279,6 @@
  * 4. Register visibility lifecycle listeners to pause or resume timers.
  *
  * @returns {void}
->>>>>>> 1b68cfb6
  */
 export function wireEvents() {
   installEventBindings();
