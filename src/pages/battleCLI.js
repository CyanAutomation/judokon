--- conflicted
+++ resolved
@@ -486,7 +486,6 @@
 export function handleWaitingForPlayerActionKey(key) {
   if (key >= "1" && key <= "9") {
     const stat = getStatByIndex(key);
-<<<<<<< HEAD
     if (!stat) return false;
     try {
       if (store) {
@@ -500,10 +499,6 @@
       if (machine) machine.dispatch("statSelected");
     } catch {}
     return true;
-=======
-    if (!stat) return;
-    selectStat(stat);
->>>>>>> 4581103c
   }
   return false;
 }
