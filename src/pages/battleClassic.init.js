--- conflicted
+++ resolved
@@ -1807,32 +1807,6 @@
           }
           showFatalInitError(err);
         }
-<<<<<<< HEAD
-      } catch {}
-      // Reflect state change in badge
-      const badge = document.getElementById("battle-state-badge");
-      if (badge && !badge.hidden) badge.textContent = "Round";
-      // Set data-battle-active attribute on body
-      document.body.setAttribute("data-battle-active", "true");
-      // Disable header navigation during battle
-      setHeaderNavigationLocked(true);
-      // Begin first round
-      broadcastBattleState("matchStart");
-      try {
-        await startRoundCycle(store);
-      } catch (err) {
-        console.error("battleClassic: startRoundCycle failed", err);
-        setHeaderNavigationLocked(false);
-        try {
-          document.body.removeAttribute("data-battle-active");
-        } catch {}
-        ensureLobbyBadge();
-        if (err instanceof JudokaDataLoadError) {
-          return;
-        }
-        showFatalInitError(err);
-        return;
-=======
       });
     } catch (err) {
       console.error("battleClassic: initRoundSelectModal failed", err);
@@ -1840,7 +1814,6 @@
         showRoundSelectFallback(store);
       } catch (fallbackError) {
         console.debug("battleClassic: showRoundSelectFallback failed", fallbackError);
->>>>>>> 815c617b
       }
     }
 
