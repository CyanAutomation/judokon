--- conflicted
+++ resolved
@@ -1,17 +1,13 @@
 import { createGokyoLookup } from "./utils.js";
 import { generateJudokaCard } from "./cardBuilder.js";
 import { fetchJson } from "./dataUtils.js";
-<<<<<<< HEAD
 import {
   DATA_DIR,
   CAROUSEL_SCROLL_DISTANCE,
   CAROUSEL_SWIPE_THRESHOLD,
   SPINNER_DELAY_MS
 } from "./constants.js";
-=======
-import { DATA_DIR } from "./constants.js";
 import { getMissingJudokaFields, hasRequiredJudokaFields } from "./judokaValidation.js";
->>>>>>> 1f360ce9
 
 let fallbackJudoka;
 
