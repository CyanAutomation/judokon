--- conflicted
+++ resolved
@@ -27,11 +27,7 @@
     return;
   }
 
-<<<<<<< HEAD
   const basePath = new URL("/design/mockups/", document.baseURI).href;
-=======
-  const basePath = "/design/mockups/";
->>>>>>> d75e5ec5
 
   const files = [
     "mockupBattleInfoBar1.png",
