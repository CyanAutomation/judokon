import { debugLog } from "../debug.js";
import { DATA_DIR } from "../constants.js";
import { getItem, setItem } from "../storage.js";

/** @typedef {{country: string, code: string, lastUpdated: string, active: boolean}} CountryEntry */

/** @type {Record<string, CountryEntry>|null} */
let countryCodeMappingCache = null;
const COUNTRY_CACHE_KEY = "countryCodeMappingCache";

/**
 * Load the mapping of country codes to country names.
 *
 * @pseudocode
 * 1. Return cached data when available, including persisted storage cache.
 * 2. Fetch `countryCodeMapping.json` from `DATA_DIR` when no cache exists.
<<<<<<< HEAD
 * 3. Validate each `[code, entry]` pair:
 *    - Ensure `code` is lowercase two-letter ISO.
 *    - Verify `entry.code` matches the key and required fields exist.
 *    - Throw an error on invalid data.
 * 4. Cache the mapping in memory and localStorage, then return it.
=======
 * 3. Validate each entry and log warnings for invalid data.
 * 4. Store the result in memory and persistent storage, then return the mapping.
>>>>>>> f6c285f2
 *
 * @returns {Promise<Record<string, CountryEntry>>} Mapping data.
 */
export async function loadCountryCodeMapping() {
  if (countryCodeMappingCache) {
    return countryCodeMappingCache;
  }
  const cached = getItem(COUNTRY_CACHE_KEY);
  if (cached) {
    countryCodeMappingCache = cached;
    return countryCodeMappingCache;
  }
  const response = await fetch(`${DATA_DIR}countryCodeMapping.json`);
  if (!response.ok) {
    throw new Error("Error - Failed to load the country code mapping");
  }
  const data = await response.json();
  for (const [code, entry] of Object.entries(data)) {
    if (!/^[a-z]{2}$/.test(code)) {
      throw new Error(`Invalid country code key: "${code}"`);
    }
    if (!entry || typeof entry !== "object") {
      throw new Error(`Invalid entry for code "${code}": not an object`);
    }
    if (entry.code !== code) {
      throw new Error(`Code mismatch for key "${code}": entry.code is "${entry.code}"`);
    }
    if (
      typeof entry.country !== "string" ||
      typeof entry.active !== "boolean" ||
      typeof entry.lastUpdated !== "string"
    ) {
      throw new Error(`Invalid country code entry found for "${code}"`);
    }
  }
  debugLog("Loaded country code mapping:", data);
  countryCodeMappingCache = data;
  setItem(COUNTRY_CACHE_KEY, data);
  return data;
}

/**
 * Resolve the country name for a two-letter code.
 *
 * @pseudocode
 * 1. Validate that `code` is a two-letter string; return "Vanuatu" when invalid.
 * 2. Attempt to load the mapping via `loadCountryCodeMapping()`; return "Vanuatu" on failure.
 * 3. Look up the lower-cased `code` and return the `country` when the entry is active.
 * 4. Default to "Vanuatu" if no matching active entry is found.
 *
 * @param {string} code - Two-letter country code.
 * @returns {Promise<string>} Resolved country name or fallback.
 */
export async function getCountryNameFromCode(code) {
  if (typeof code !== "string" || !/^[A-Za-z]{2}$/.test(code.trim())) {
    console.warn("Invalid country code format. Expected a 2-letter code.");
    return "Vanuatu";
  }
  try {
    const countryCodeMapping = await loadCountryCodeMapping();
    const entry = countryCodeMapping[code.toLowerCase()];
    const result = entry && entry.active ? entry.country : "Vanuatu";
    debugLog(`Resolved country name for code "${code}":`, result);
    return result;
  } catch {
    console.warn("Failed to load country code mapping. Defaulting to Vanuatu.");
    return "Vanuatu";
  }
}

/**
 * Build the flag image URL for a country code.
 *
 * @pseudocode
 * 1. Validate `countryCode` as a two-letter string; return the Vanuatu flag when invalid.
 * 2. Attempt to load the mapping and verify the code exists and is active; return the Vanuatu flag on failure.
 * 3. Return the CDN URL using the lower-cased code or the Vanuatu flag when invalid.
 *
 * @param {string} countryCode - Two-letter country code.
 * @returns {Promise<string>} URL for the flag image.
 */
export async function getFlagUrl(countryCode) {
  if (typeof countryCode !== "string" || !/^[A-Za-z]{2}$/.test(countryCode.trim())) {
    console.warn("Invalid or missing country code. Defaulting to Vanuatu flag.");
    return "https://flagcdn.com/w320/vu.png";
  }
  try {
    const countryCodeMapping = await loadCountryCodeMapping();
    const entry = countryCodeMapping[countryCode.toLowerCase()];
    if (!entry || !entry.active) {
      console.warn("Invalid country code. Defaulting to Vanuatu flag.");
      return "https://flagcdn.com/w320/vu.png";
    }
    return `https://flagcdn.com/w320/${countryCode.toLowerCase()}.png`;
  } catch {
    console.warn("Failed to load country code mapping. Defaulting to Vanuatu flag.");
    return "https://flagcdn.com/w320/vu.png";
  }
}<|MERGE_RESOLUTION|>--- conflicted
+++ resolved
@@ -14,16 +14,11 @@
  * @pseudocode
  * 1. Return cached data when available, including persisted storage cache.
  * 2. Fetch `countryCodeMapping.json` from `DATA_DIR` when no cache exists.
-<<<<<<< HEAD
  * 3. Validate each `[code, entry]` pair:
  *    - Ensure `code` is lowercase two-letter ISO.
  *    - Verify `entry.code` matches the key and required fields exist.
  *    - Throw an error on invalid data.
- * 4. Cache the mapping in memory and localStorage, then return it.
-=======
- * 3. Validate each entry and log warnings for invalid data.
  * 4. Store the result in memory and persistent storage, then return the mapping.
->>>>>>> f6c285f2
  *
  * @returns {Promise<Record<string, CountryEntry>>} Mapping data.
  */
