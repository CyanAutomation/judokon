import { generateRandomCard } from "../randomCard.js";
import { getRandomJudoka } from "../cardUtils.js";
import { loadSettings } from "../settingsStorage.js";
import { isEnabled } from "../featureFlags.js";
import { fetchJson } from "../dataUtils.js";
import { createGokyoLookup } from "../utils.js";
import { DATA_DIR } from "../constants.js";
import { showMessage as scoreboardShowMessage, showTemporaryMessage } from "../setupScoreboard.js";
import { createModal } from "../../components/Modal.js";
import { createButton } from "../../components/Button.js";
import { JudokaCard } from "../../components/JudokaCard.js";
import { getFallbackJudoka } from "../judokaUtils.js";
import { setupLazyPortraits } from "../lazyPortrait.js";

let judokaData = null;
let gokyoLookup = null;
let opponentJudoka = null;
let loadErrorModal = null;

export class JudokaDataLoadError extends Error {
  constructor(message, options = {}) {
    super(message || "Failed to load judoka data");
    this.name = "JudokaDataLoadError";
    if (options && options.cause) {
      this.cause = options.cause;
    }
  }
}

export const CARD_RETRY_EVENT = "classicBattle:retryCardDraw";
export const LOAD_ERROR_EXIT_EVENT = "classicBattle:loadErrorExit";

/**
 * Display QA information messages during test mode.
 *
 * @param {string} text - The message to display.
 * @summary Show temporary QA debug messages when test mode is enabled.
 * @pseudocode
 * 1. Check if test mode is enabled via feature flag.
 * 2. If enabled, show a temporary message with QA prefix.
 * 3. Clear the message after 1.2 seconds to avoid interfering with round messages.
 *
 * @returns {void}
 */
function qaInfo(text) {
  try {
    if (isEnabled("enableTestMode")) {
      const restore = showTemporaryMessage(`[QA] ${text}`);
      // Clear quickly so we don't interfere with round messages
      setTimeout(restore, 1200);
    }
  } catch {}
}

/**
 * Display load error messages and provide retry functionality.
 *
 * @param {Error} error - The error that occurred during loading.
 * @summary Handle data loading errors with user-friendly messages and retry options.
 * @pseudocode
 * 1. Extract and sanitize the error message.
 * 2. Try to show the message via scoreboard, fallback to direct DOM manipulation.
 * 3. Create or update an error modal with retry button.
 * 4. Handle retry by attempting to redraw cards or reloading the page.
 *
 * @returns {void}
 */
function showLoadError(error) {
  let msg = error?.message || "Unable to load data.";
  if (msg.includes("Cannot access uninitialized variable")) {
    msg = "A critical error occurred during data loading. Please try again.";
  }

  // Track whether the round message has already been updated so we can avoid redundant DOM writes.
  let roundMessageHandled = false;
  try {
<<<<<<< HEAD
    showMessage(msg);
    const roundMessage = document.getElementById("round-message");
    if (roundMessage?.textContent === msg) {
      roundMessageHandled = true;
    }
  } catch (showMessageError) {
=======
    scoreboardShowMessage(msg);
  } catch {
>>>>>>> c0dfd58b
    const roundMessage = document.getElementById("round-message");
    if (roundMessage) {
      if (roundMessage.textContent !== msg) {
        roundMessage.textContent = msg;
      }
      roundMessageHandled = true;
    }
  }

  if (!roundMessageHandled) {
    const roundMessage = document.getElementById("round-message");
    if (roundMessage && roundMessage.textContent !== msg) {
      roundMessage.textContent = msg;
    }
  }

  const createAndShowModal = () => {
    if (!loadErrorModal) {
      const title = document.createElement("h2");
      title.id = "load-error-title";
      title.textContent = "Load Error";

      const desc = document.createElement("p");
      desc.id = "load-error-desc";
      desc.textContent = msg;

      const actions = document.createElement("div");
      actions.className = "modal-actions";

      const retry = createButton("Retry", { id: "retry-draw-button" });
      const originalLabel = retry.textContent;
      const setLoadingState = (loading) => {
        try {
          retry.disabled = loading;
          if (loading) {
            retry.setAttribute("aria-disabled", "true");
            retry.setAttribute("aria-busy", "true");
            retry.textContent = "Retrying...";
          } else {
            retry.removeAttribute("aria-disabled");
            retry.removeAttribute("aria-busy");
            retry.textContent = originalLabel;
          }
        } catch {}
      };

      retry.addEventListener("click", () => {
        setLoadingState(true);
        try {
          loadErrorModal.close();
        } catch {}
        try {
          if (typeof window !== "undefined" && typeof window.dispatchEvent === "function") {
            window.dispatchEvent(new CustomEvent(CARD_RETRY_EVENT));
            return;
          }
        } catch (dispatchError) {
          console.debug("Failed to dispatch retry event:", dispatchError);
          setLoadingState(false);
        }
        try {
          if (typeof window !== "undefined" && window.location?.reload) {
            window.location.reload();
          }
        } catch (reloadError) {
          console.debug("Failed to reload after retry dispatch failure:", reloadError);
          setLoadingState(false);
        }
      });
      const exit = createButton("Return to Lobby", { id: "exit-draw-button" });
      exit.addEventListener("click", () => {
        try {
          exit.disabled = true;
          exit.setAttribute("aria-disabled", "true");
          exit.textContent = "Returning...";
        } catch {}
        try {
          loadErrorModal.close();
        } catch {}
        try {
          if (typeof window !== "undefined" && typeof window.dispatchEvent === "function") {
            window.dispatchEvent(new CustomEvent(LOAD_ERROR_EXIT_EVENT));
          }
        } catch (exitError) {
          console.debug("Failed to dispatch exit event:", exitError);
        }
      });

      actions.append(retry, exit);

      const frag = document.createDocumentFragment();
      frag.append(title, desc, actions);

      loadErrorModal = createModal(frag, { labelledBy: title, describedBy: desc });
      document.body.appendChild(loadErrorModal.element);
    } else {
      const descEl = loadErrorModal.element.querySelector("#load-error-desc");
      if (descEl) descEl.textContent = msg;
    }
    loadErrorModal.open();
  };

  if (document.readyState === "loading") {
    document.addEventListener("DOMContentLoaded", createAndShowModal);
  } else {
    createAndShowModal();
  }
}

/**
 * @summary Fetch and cache the judoka dataset needed for card selection.
 *
 * @pseudocode
 * 1. Return cached data immediately when it exists as a non-empty array.
 * 2. Fetch and validate the `judoka.json` payload, throwing for empty or malformed results.
 * 3. Cache the validated dataset and surface load failures through `onError` before propagating.
 * 4. Reset cache to null on any validation failure to ensure fresh attempts.
 *
 * @param {{fetcher?: (path: string) => Promise<any>, onError?: (error: any) => void}} [options]
 * @returns {Promise<object[]>}
 */
export async function loadJudokaData({ fetcher = fetchJson, onError = showLoadError } = {}) {
  if (Array.isArray(judokaData) && judokaData.length > 0) {
    return judokaData;
  }

  judokaData = null;

  try {
    const data = await fetcher(`${DATA_DIR}judoka.json`);

    if (!Array.isArray(data)) {
      throw new JudokaDataLoadError("Invalid judoka dataset received.");
    }
    if (data.length === 0) {
      throw new JudokaDataLoadError("Judoka dataset is empty.");
    }

    judokaData = data;
    return judokaData;
  } catch (error) {
    judokaData = null;
    try {
      onError?.(error);
    } catch {}
    if (error instanceof JudokaDataLoadError) {
      throw error;
    }
    throw new JudokaDataLoadError(error?.message || "Failed to load judoka data", {
      cause: error
    });
  }
}

/**
 * @summary Ensure the gokyo lookup is available and return it.
 *
 * @pseudocode
 * 1. Reuse cached lookup when present.
 * 2. Otherwise fetch `gokyo.json`, create the lookup via the provided factory, and cache it.
 * 3. Surface errors via `onError` and return an empty lookup so callers can continue deterministically.
 *
 * @param {{fetcher?: (path: string) => Promise<any>, lookupFactory?: (data: any) => any, onError?: (error: any) => void}} [options]
 * @returns {Promise<object>}
 */
export async function loadGokyoLookup({
  fetcher = fetchJson,
  lookupFactory = createGokyoLookup,
  onError = showLoadError
} = {}) {
  if (gokyoLookup) return gokyoLookup;
  try {
    const gokyoData = await fetcher(`${DATA_DIR}gokyo.json`);
    gokyoLookup = lookupFactory(gokyoData);
    return gokyoLookup;
  } catch (error) {
    try {
      onError?.(error);
    } catch {}
    return lookupFactory([]);
  }
}

/**
 * @summary Select an opponent judoka distinct from the player when possible.
 *
 * @pseudocode
 * 1. Attempt to pick a random judoka from `availableJudoka` using `randomJudoka`.
 * 2. Retry while the selection matches `playerJudoka` (bounded by pool size).
 * 3. When selection fails, fall back to `fallbackProvider` and log via `qaLogger`.
 *
 * @param {{
 *   availableJudoka?: object[],
 *   playerJudoka?: object|null,
 *   randomJudoka?: (pool: object[]) => object|null,
 *   fallbackProvider?: () => Promise<object>,
 *   qaLogger?: (message: string) => void
 * }} [options]
 * @returns {Promise<object|null>}
 */
export async function selectOpponentJudoka({
  availableJudoka = [],
  playerJudoka = null,
  randomJudoka = getRandomJudoka,
  fallbackProvider = getFallbackJudoka,
  qaLogger = qaInfo
} = {}) {
  const pool = Array.isArray(availableJudoka) ? availableJudoka : [];
  const pickRandom = () => {
    if (typeof randomJudoka !== "function") return null;
    try {
      return randomJudoka(pool) || null;
    } catch {
      return null;
    }
  };

  let selection = pickRandom();
  let forcedFallback = false;
  if (playerJudoka) {
    let attempts = 0;
    const maxAttempts = Math.max(pool.length || 0, 5);
    while (selection?.id === playerJudoka.id && attempts < maxAttempts) {
      selection = pickRandom();
      attempts += 1;
    }
    if (selection?.id === playerJudoka.id || !selection) {
      forcedFallback = true;
      selection = null;
    }
  }

  if (selection) return selection;

  if (typeof fallbackProvider === "function") {
    try {
      const fallback = await fallbackProvider();
      if (fallback && typeof qaLogger === "function") {
        try {
          qaLogger(
            forcedFallback
              ? "Using fallback judoka after retry exhaustion"
              : "Using fallback judoka for opponent"
          );
        } catch {}
      }
      return fallback || null;
    } catch {
      return null;
    }
  }

  return null;
}

/**
 * @summary Render the opponent placeholder card while preserving debug UI.
 *
 * @pseudocode
 * 1. Resolve the placeholder judoka from explicit input, dataset, opponent, or fallback provider.
 * 2. Instantiate a `JudokaCard` via the provided factory and ensure it renders an HTMLElement.
 * 3. Replace the container contents (preserving debug panel) and attach lazy portrait observers when supported.
 *
 * @param {{
 *   container?: HTMLElement|null,
 *   allJudoka?: object[],
 *   opponentJudoka?: object|null,
 *   placeholderJudoka?: object|null,
 *   lookup?: object|null,
 *   enableInspector?: boolean,
 *   fallbackProvider?: () => Promise<object>,
 *   qaLogger?: (message: string) => void,
 *   cardFactory?: (judoka: object, lookup: object|null, options: {useObscuredStats: boolean, enableInspector: boolean}) => { render?: () => Promise<HTMLElement>|HTMLElement },
 *   lazyPortraitSetup?: (cardEl: HTMLElement) => void
 * }} [options]
 * @returns {Promise<void>}
 */
export async function renderOpponentPlaceholder({
  container,
  allJudoka = [],
  opponentJudoka = null,
  placeholderJudoka = null,
  lookup = gokyoLookup,
  enableInspector = false,
  fallbackProvider = getFallbackJudoka,
  qaLogger = qaInfo,
  cardFactory = (judoka, lookupArg, options) => new JudokaCard(judoka, lookupArg, options),
  lazyPortraitSetup = setupLazyPortraits
} = {}) {
  if (!container) return;

  const debugPanel = container.querySelector("#debug-panel");
  const dataset = Array.isArray(allJudoka) ? allJudoka : [];

  let target = placeholderJudoka;
  if (!target) target = dataset.find((j) => j && j.id === 1) || null;
  if (!target && opponentJudoka) target = opponentJudoka;

  if (!target && typeof fallbackProvider === "function") {
    try {
      target = await fallbackProvider();
      if (target && typeof qaLogger === "function") {
        try {
          qaLogger("Using fallback judoka for opponent placeholder");
        } catch {}
      }
    } catch {
      return;
    }
  }

  if (!target) return;

  try {
    const cardCreator =
      typeof cardFactory === "function"
        ? cardFactory
        : (judoka, lookupArg, options) => new JudokaCard(judoka, lookupArg, options);
    const cardInstance = cardCreator(target, lookup ?? gokyoLookup, {
      useObscuredStats: true,
      enableInspector
    });

    if (!cardInstance || typeof cardInstance.render !== "function") return;

    const rendered = await cardInstance.render();
    if (!(rendered && typeof rendered === "object" && rendered.nodeType === 1)) {
      console.error("JudokaCard did not render an HTMLElement");
      return;
    }

    container.innerHTML = "";
    if (debugPanel) container.appendChild(debugPanel);
    container.appendChild(rendered);

    if (typeof IntersectionObserver !== "undefined" && typeof lazyPortraitSetup === "function") {
      try {
        lazyPortraitSetup(rendered);
      } catch {}
    }
  } catch (error) {
    console.debug("Error rendering JudokaCard placeholder:", error);
  }
}

/**
 * @summary Load card data, generate the player card, select an opponent, and render an obscured placeholder.
 *
 * @pseudocode
 * 1. Attempt to load judoka data while always invoking the gokyo loader to refresh the lookup cache.
 * 2. When judoka data fails or no lookup exists, return null selections so callers can retry safely.
 * 3. Generate the player card while capturing the selected judoka.
 * 4. Select an opponent judoka, persist it, and render the placeholder with preserved debug panel state.
 *
 * @param {{
 *   judokaLoader?: typeof loadJudokaData,
 *   gokyoLoader?: typeof loadGokyoLookup,
 *   fetcher?: (path: string) => Promise<any>,
 *   lookupFactory?: (data: any) => any,
 *   playerContainer?: HTMLElement|null,
 *   opponentContainer?: HTMLElement|null,
 *   containerProvider?: (id: string) => HTMLElement|null,
 *   cardGenerator?: typeof generateRandomCard,
 *   randomJudoka?: typeof getRandomJudoka,
 *   placeholderRenderer?: typeof renderOpponentPlaceholder,
 *   fallbackProvider?: typeof getFallbackJudoka,
 *   loadSettingsFn?: typeof loadSettings,
 *   inspectorFlagReader?: () => boolean,
 *   qaLogger?: (message: string) => void,
 *   cardFactory?: (judoka: object, lookup: object|null, options: {useObscuredStats: boolean, enableInspector: boolean}) => any,
 *   lazyPortraitSetup?: (cardEl: HTMLElement) => void
 * }} [options]
 * @returns {Promise<{playerJudoka: object|null, opponentJudoka: object|null}>}
 */
export async function drawCards(options = {}) {
  const {
    judokaLoader = loadJudokaData,
    gokyoLoader = loadGokyoLookup,
    fetcher = fetchJson,
    lookupFactory = createGokyoLookup,
    playerContainer = options.containerProvider?.("player-card") ??
      options.playerContainer ??
      document.getElementById("player-card"),
    opponentContainer = options.containerProvider?.("opponent-card") ??
      options.opponentContainer ??
      document.getElementById("opponent-card"),
    cardGenerator = generateRandomCard,
    randomJudoka = getRandomJudoka,
    placeholderRenderer = renderOpponentPlaceholder,
    fallbackProvider = getFallbackJudoka,
    loadSettingsFn = loadSettings,
    inspectorFlagReader = () => isEnabled("enableCardInspector"),
    qaLogger = qaInfo,
    cardFactory,
    lazyPortraitSetup
  } = options;

  let allJudoka = [];
  try {
    allJudoka = await judokaLoader({ fetcher, onError: showLoadError });
  } catch (error) {
    console.error("Failed to load judoka data:", error);
    if (error instanceof JudokaDataLoadError) {
      throw error;
    }
    throw new JudokaDataLoadError(error?.message || "Failed to load judoka data", {
      cause: error
    });
  }
  const lookup = await gokyoLoader({ fetcher, lookupFactory, onError: showLoadError });
  if (!lookup) return { playerJudoka: null, opponentJudoka: null };
  const available = allJudoka.filter((j) => !j?.isHidden);

  try {
    await loadSettingsFn();
  } catch {}
  const enableInspector = !!inspectorFlagReader();

  let playerJudoka = null;
  const skipRender = !playerContainer;
  await cardGenerator(
    available,
    null,
    playerContainer,
    false,
    (judoka) => {
      playerJudoka = judoka;
    },
    { enableInspector, skipRender }
  );

  const opponent = await selectOpponentJudoka({
    availableJudoka: available,
    playerJudoka,
    randomJudoka,
    fallbackProvider,
    qaLogger
  });
  opponentJudoka = opponent;

  await placeholderRenderer({
    container: opponentContainer,
    allJudoka,
    opponentJudoka: opponent,
    lookup,
    enableInspector,
    fallbackProvider,
    qaLogger,
    cardFactory,
    lazyPortraitSetup
  });

  return { playerJudoka, opponentJudoka: opponent };
}

/**
 * @summary Return the currently selected opponent judoka, if any.
 *
 * @pseudocode
 * 1. Return the module-scoped `opponentJudoka` reference.
 *
 * @returns {object|null}
 */
export function getOpponentJudoka() {
  return opponentJudoka;
}

/**
 * @summary Forget the stored opponent judoka selection.
 *
 * @pseudocode
 * 1. Assign `null` to `opponentJudoka` so the next draw starts fresh.
 *
 * @returns {void}
 */
export function clearOpponentJudoka() {
  opponentJudoka = null;
}

/**
 * @summary Read the cached gokyo lookup without triggering a fetch.
 *
 * @pseudocode
 * 1. Return the module-scoped `gokyoLookup` value (may be `null` when not loaded).
 *
 * @returns {Object|null}
 */
export function getGokyoLookup() {
  return gokyoLookup;
}

/**
 * @summary Ensure the gokyo lookup exists and return it.
 *
 * @pseudocode
 * 1. Invoke `loadGokyoLookup()` to reuse the cached lookup or fetch and create it when missing.
 * 2. Return the resulting lookup object (never `null`, possibly empty).
 *
 * @returns {Promise<Object>}
 */
export async function getOrLoadGokyoLookup() {
  return await loadGokyoLookup();
}

/**
 * @summary Reset cached card-selection state so tests start from a clean slate.
 *
 * @pseudocode
 * 1. Set `judokaData`, `gokyoLookup`, `opponentJudoka`, and `loadErrorModal` to `null`.
 *
 * @returns {void}
 */
export function _resetForTest() {
  judokaData = null;
  gokyoLookup = null;
  opponentJudoka = null;
  loadErrorModal = null;
}<|MERGE_RESOLUTION|>--- conflicted
+++ resolved
@@ -74,17 +74,12 @@
   // Track whether the round message has already been updated so we can avoid redundant DOM writes.
   let roundMessageHandled = false;
   try {
-<<<<<<< HEAD
     showMessage(msg);
     const roundMessage = document.getElementById("round-message");
     if (roundMessage?.textContent === msg) {
       roundMessageHandled = true;
     }
   } catch (showMessageError) {
-=======
-    scoreboardShowMessage(msg);
-  } catch {
->>>>>>> c0dfd58b
     const roundMessage = document.getElementById("round-message");
     if (roundMessage) {
       if (roundMessage.textContent !== msg) {
