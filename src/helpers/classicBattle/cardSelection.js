import { generateRandomCard } from "../randomCard.js";
import { getRandomJudoka } from "../cardUtils.js";
import { loadSettings } from "../settingsUtils.js";
import { fetchJson } from "../dataUtils.js";
import { createGokyoLookup } from "../utils.js";
import { DATA_DIR } from "../constants.js";
import { showMessage } from "../setupBattleInfoBar.js";
import { createModal } from "../../components/Modal.js";
import { createButton } from "../../components/Button.js";
import { JudokaCard } from "../../components/JudokaCard.js";
import { setupLazyPortraits } from "../lazyPortrait.js";

let judokaData = null;
let gokyoLookup = null;
let computerJudoka = null;
let loadErrorModal = null;

function showLoadError(error) {
  const msg = error?.message || "Unable to load data.";
  showMessage(msg);
  if (!loadErrorModal) {
    const title = document.createElement("h2");
    title.id = "load-error-title";
    title.textContent = "Load Error";

    const desc = document.createElement("p");
    desc.id = "load-error-desc";
    desc.textContent = msg;

    const actions = document.createElement("div");
    actions.className = "modal-actions";

    const retry = createButton("Retry", { id: "retry-draw-button" });
    retry.addEventListener("click", async () => {
      loadErrorModal.close();
      try {
        await drawCards();
      } catch (retryError) {
        console.error("Failed to retry card draw:", retryError);
        window.location.reload();
      }
    });
    actions.append(retry);

    const frag = document.createDocumentFragment();
    frag.append(title, desc, actions);

    loadErrorModal = createModal(frag, { labelledBy: title, describedBy: desc });
    document.body.appendChild(loadErrorModal.element);
  } else {
    const descEl = loadErrorModal.element.querySelector("#load-error-desc");
    if (descEl) descEl.textContent = msg;
  }
  loadErrorModal.open();
}

/**
 * Draw battle cards for the player and computer.
 *
 * @pseudocode
 * 1. Load judoka and gokyo data when not cached.
 * 2. Filter out judoka marked `isHidden`.
 * 3. Render a random player card using `generateRandomCard` and store the result.
 * 4. Choose a random opponent judoka avoiding duplicates.
 * 5. If `JudokaCard.render` exists, render a placeholder card for the computer with obscured stats; otherwise log an error.
 * 6. Return the selected judoka objects.
 *
 * @returns {Promise<{playerJudoka: object|null, computerJudoka: object|null}>}
 */
export async function drawCards() {
  if (!judokaData) {
    try {
      judokaData = await fetchJson(`${DATA_DIR}judoka.json`);
    } catch (error) {
      showLoadError(error);
      return { playerJudoka: null, computerJudoka: null };
    }
  }
  const available = Array.isArray(judokaData) ? judokaData.filter((j) => !j.isHidden) : [];

  if (!gokyoLookup) {
    try {
      const gokyoData = await fetchJson(`${DATA_DIR}gokyo.json`);
      gokyoLookup = createGokyoLookup(gokyoData);
    } catch (error) {
      showLoadError(error);
      return { playerJudoka: null, computerJudoka: null };
    }
  }

  const playerContainer = document.getElementById("player-card");
  const computerContainer = document.getElementById("computer-card");

  let settings;
  try {
    settings = await loadSettings();
  } catch {
    settings = { featureFlags: {} };
  }
  const enableInspector = Boolean(settings.featureFlags?.enableCardInspector?.enabled);

  let playerJudoka = null;
  await generateRandomCard(
    available,
    null,
    playerContainer,
    false,
    (j) => {
      playerJudoka = j;
    },
    { enableInspector }
  );

  let compJudoka = getRandomJudoka(available);
  if (playerJudoka) {
    let attempts = 0;
    const maxAttempts = Math.max(available.length || 0, 5);
    while (compJudoka.id === playerJudoka.id && attempts < maxAttempts) {
      compJudoka = getRandomJudoka(available);
      attempts += 1;
    }
  }
  computerJudoka = compJudoka;

  const placeholder = judokaData.find((j) => j.id === 1) || compJudoka;
  // Instantiate a placeholder card for the computer with obscured stats.
  const judokaCard = new JudokaCard(placeholder, gokyoLookup, {
    useObscuredStats: true,
    enableInspector
  });
<<<<<<< HEAD
  let card;
  try {
    if (typeof judokaCard.render === "function") {
      card = await judokaCard.render();
    }
  } catch (error) {
    console.error("Error rendering JudokaCard:", error);
  }
  if (card instanceof HTMLElement) {
    computerContainer.innerHTML = "";
    computerContainer.appendChild(card);
    setupLazyPortraits(card);
=======
  if (typeof judokaCard.render === "function") {
    const card = await judokaCard.render();
    if (card instanceof HTMLElement) {
      computerContainer.innerHTML = "";
      computerContainer.appendChild(card);
      setupLazyPortraits(card);
    } else {
      console.error("JudokaCard did not render an HTMLElement");
    }
>>>>>>> edfc0770
  } else {
    console.error("Failed to render computer card: JudokaCard.render method is not available. The computer card will not be displayed.");
  }

  return { playerJudoka, computerJudoka };
}

export function getComputerJudoka() {
  return computerJudoka;
}

export function clearComputerJudoka() {
  computerJudoka = null;
}

export function getGokyoLookup() {
  return gokyoLookup;
}

export function _resetForTest() {
  judokaData = null;
  gokyoLookup = null;
  computerJudoka = null;
}<|MERGE_RESOLUTION|>--- conflicted
+++ resolved
@@ -128,7 +128,6 @@
     useObscuredStats: true,
     enableInspector
   });
-<<<<<<< HEAD
   let card;
   try {
     if (typeof judokaCard.render === "function") {
@@ -141,17 +140,6 @@
     computerContainer.innerHTML = "";
     computerContainer.appendChild(card);
     setupLazyPortraits(card);
-=======
-  if (typeof judokaCard.render === "function") {
-    const card = await judokaCard.render();
-    if (card instanceof HTMLElement) {
-      computerContainer.innerHTML = "";
-      computerContainer.appendChild(card);
-      setupLazyPortraits(card);
-    } else {
-      console.error("JudokaCard did not render an HTMLElement");
-    }
->>>>>>> edfc0770
   } else {
     console.error("Failed to render computer card: JudokaCard.render method is not available. The computer card will not be displayed.");
   }
