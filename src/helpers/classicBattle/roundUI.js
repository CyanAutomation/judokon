import { updateDebugPanel } from "./debugPanel.js";
import { showSelectionPrompt } from "./snackbar.js";
// Use index re-exports so tests can vi.mock("../battle/index.js") and spy
import { resetStatButtons } from "../battle/index.js";
import { startTimer } from "./timerService.js";
import { handleStatSelectionTimeout } from "./autoSelectHandlers.js";

import * as scoreboard from "../setupScoreboard.js";
import { handleStatSelection } from "./selectionHandler.js";
import * as roundManagerModule from "./roundManager.js";
import { onBattleEvent, emitBattleEvent, getBattleEventTarget } from "./battleEvents.js";
import { getCardStatValue } from "./cardStatUtils.js";
import { getOpponentJudoka } from "./cardSelection.js";
import { showSnackbar, updateSnackbar as _updateSnackbar } from "../showSnackbar.js";
import { computeNextRoundCooldown } from "../timers/computeNextRoundCooldown.js";
import { syncScoreDisplay } from "./uiHelpers.js";
import { runWhenIdle } from "./idleCallback.js";
import { runAfterFrames } from "../../utils/rafUtils.js";
import { getOpponentPromptTimestamp } from "./opponentPromptTracker.js";
import {
  computeOpponentPromptWaitBudget,
  waitForDelayedOpponentPromptDisplay,
  DEFAULT_OPPONENT_PROMPT_BUFFER_MS as INTERNAL_DEFAULT_OPPONENT_PROMPT_BUFFER_MS
} from "./opponentPromptWaiter.js";

/**
 * @summary Safety buffer exported for backward compatibility with existing imports.
 * @pseudocode DEFAULT_OPPONENT_PROMPT_BUFFER_MS = 250
 */
export const DEFAULT_OPPONENT_PROMPT_BUFFER_MS = INTERNAL_DEFAULT_OPPONENT_PROMPT_BUFFER_MS;

const IS_VITEST = typeof process !== "undefined" && !!process.env?.VITEST;
let showMatchSummaryModal = null;
// Reference to avoid unused-import lint complaint when the function is re-exported
// or only used in other environments.
void _updateSnackbar;
let hasScheduledUiServicePreload = false;
function preloadUiService() {
  import("/src/helpers/classicBattle/uiService.js")
    .then((m) => {
      showMatchSummaryModal = m.showMatchSummaryModal;
    })
    .catch(() => {});
}
function scheduleUiServicePreload() {
  if (hasScheduledUiServicePreload) return;
  hasScheduledUiServicePreload = true;
  try {
    runWhenIdle(preloadUiService);
  } catch {
    try {
      preloadUiService();
    } catch {}
  }
}

/**
 * Resolve timer/renderer factories used for the round cooldown.
 *
 * @pseudocode
 * 1. Prefer injected factories when provided via `overrides`.
 * 2. Dynamically import missing factories to match the previous lazy path.
 * 3. Instantiate the timer and return both timer and renderer handles.
 *
 * @param {object} store
 * @param {{
 *   createRoundTimer?: () => any,
 *   attachCooldownRenderer?: (timer: any, secs: number, opts?: object) => void
 * }} [overrides]
 * @returns {Promise<{ timer: any, renderer: ((timer: any, secs: number, opts?: object) => void)|null }>}
 */
export async function resolveCooldownDependencies(store, overrides = {}) {
  void store;
  const createRoundTimerOverride = overrides?.createRoundTimer;
  const attachCooldownRendererOverride = overrides?.attachCooldownRenderer;

  let createRoundTimerFn =
    typeof createRoundTimerOverride === "function" ? createRoundTimerOverride : null;
  let attachRendererFn =
    typeof attachCooldownRendererOverride === "function" ? attachCooldownRendererOverride : null;

  if (!createRoundTimerFn || !attachRendererFn) {
    try {
      const [timerModule, rendererModule] = await Promise.all([
        createRoundTimerFn
          ? Promise.resolve({ createRoundTimer: createRoundTimerFn })
          : import("../timers/createRoundTimer.js"),
        attachRendererFn
          ? Promise.resolve({ attachCooldownRenderer: attachRendererFn })
          : import("../CooldownRenderer.js")
      ]);
      if (!createRoundTimerFn && typeof timerModule?.createRoundTimer === "function") {
        createRoundTimerFn = timerModule.createRoundTimer;
      }
      if (!attachRendererFn && typeof rendererModule?.attachCooldownRenderer === "function") {
        attachRendererFn = rendererModule.attachCooldownRenderer;
      }
    } catch {}
  }

  let timer = null;
  if (typeof createRoundTimerFn === "function") {
    try {
      timer = createRoundTimerFn();
    } catch {}
  }

  return {
    timer,
    renderer: typeof attachRendererFn === "function" ? attachRendererFn : null
  };
}

/**
 * Attach renderer and start the next-round countdown with optional gating.
 *
 * @pseudocode
 * 1. Attach the renderer when both timer and renderer are available.
 * 2. When delaying the opponent prompt, wait for the prompt visibility window.
 * 3. Start the timer and swallow failures to keep UI responsive.
 *
 * @param {{ timer: any, renderer: ((timer: any, secs: number, opts?: object) => void)|null }} resolved
 * @param {{
 *   seconds: number,
 *   delayOpponentMessage?: boolean,
 *   rendererOptions?: object,
 *   promptBudget?: { bufferMs: number, totalMs: number }|null,
 *   waitForDelayedOpponentPromptDisplay?: typeof waitForDelayedOpponentPromptDisplay,
 *   getOpponentPromptTimestamp?: typeof getOpponentPromptTimestamp
 * }} [config]
 * @returns {Promise<void>}
 */
export async function startRoundCooldown(resolved, config = {}) {
  const { timer, renderer } = resolved || {};
  const {
    seconds,
    delayOpponentMessage = false,
    rendererOptions: rendererOptionsInput = {},
    promptBudget = null,
    waitForDelayedOpponentPromptDisplay: waitFn = waitForDelayedOpponentPromptDisplay,
    getOpponentPromptTimestamp: getTimestamp = getOpponentPromptTimestamp
  } = config;

  if (!timer || typeof timer.start !== "function") return;

  const rendererOptions = rendererOptionsInput || {};
  try {
    if (typeof renderer === "function") {
      renderer(timer, seconds, rendererOptions);
    }
  } catch {}

  if (delayOpponentMessage) {
    let shouldWait = true;
    if (typeof getTimestamp === "function") {
      try {
        const timestamp = Number(getTimestamp());
        shouldWait = !Number.isFinite(timestamp) || timestamp <= 0;
      } catch {
        shouldWait = true;
      }
    }

    if (shouldWait && typeof waitFn === "function") {
      const waitArgs = promptBudget || undefined;
      const intervalMs = Number(rendererOptions.promptPollIntervalMs);
      const waitOptions = { intervalMs };
      try {
        await waitFn(waitArgs, waitOptions);
      } catch {
        await waitFn(waitArgs, waitOptions);
      }
    }
  }

  try {
    await timer.start(seconds);
  } catch {}
}

/**
 * Apply UI updates for a newly started round.
 *
 * Resets visible state for stat buttons, updates the round counter and score
 * display, starts the round timer and registers the stall timeout that may
 * auto-select a stat when the player does not act.
 *
 * @pseudocode
 * 1. Reset stat buttons and clear any round result text.
 * 2. Sync the scoreboard and update the round counter.
 * 3. Show the stat selection prompt and start the selection timer which calls
 *    `handleStatSelection` when a stat button is pressed.
 * 4. Register stalled-selection timeout via `handleStatSelectionTimeout`.
 * 5. Save `stallTimeoutMs` on the store and refresh the debug panel.
 *
 * @param {ReturnType<typeof import('./roundManager.js').createBattleStore>} store - Battle state store.
 * @param {number} roundNumber - Current round number to display.
 * @param {number} [stallTimeoutMs=5000] - Delay before auto-select kicks in.
 * @returns {void}
 */
export function applyRoundUI(store, roundNumber, stallTimeoutMs = 5000) {
  try {
    if (!IS_VITEST) console.log("INFO: applyRoundUI called for round", roundNumber);
  } catch {}
  resetStatButtons();
  // Do not force-disable the Next button here; it should remain
  // ready after cooldown so tests and users can advance immediately.
  const roundResultEl = document.getElementById("round-result");
  if (roundResultEl) roundResultEl.textContent = "";
  try {
    syncScoreDisplay();
  } catch {}
  scoreboard.updateRoundCounter(roundNumber);
  showSelectionPrompt();
  const playerCard =
    store.playerCardEl || (store.playerCardEl = document.getElementById("player-card"));
  const opponentCard =
    store.opponentCardEl || (store.opponentCardEl = document.getElementById("opponent-card"));
  if (!store.statButtonEls) {
    store.statButtonEls = Array.from(
      document.querySelectorAll("#stat-buttons button[data-stat]")
    ).reduce((acc, btn) => {
      const s = btn.dataset.stat;
      if (s) acc[s] = btn;
      return acc;
    }, {});
  }
  startTimer((stat, opts) => {
    const playerVal = getCardStatValue(playerCard, stat);
    let opponentVal = getCardStatValue(opponentCard, stat);
    try {
      const opp = getOpponentJudoka();
      const raw = opp && opp.stats ? Number(opp.stats[stat]) : NaN;
      opponentVal = Number.isFinite(raw) ? raw : opponentVal;
    } catch {}
    return handleStatSelection(store, stat, { playerVal, opponentVal, ...opts });
  }, store);
  store.stallTimeoutMs = stallTimeoutMs;
  // Schedule stall prompt and optional auto-select using the unified helper
  // without double-wrapping the timeout. The helper manages its own timer
  // and records `store.autoSelectId` for later cancellation.
  handleStatSelectionTimeout(
    store,
    (s, opts) => {
      const playerVal = getCardStatValue(playerCard, s);
      let opponentVal = getCardStatValue(opponentCard, s);
      try {
        const opp = getOpponentJudoka();
        const raw = opp && opp.stats ? Number(opp.stats[s]) : NaN;
        opponentVal = Number.isFinite(raw) ? raw : opponentVal;
      } catch {}
      return handleStatSelection(store, s, { playerVal, opponentVal, ...opts });
    },
    store.stallTimeoutMs
  );
  updateDebugPanel();
}

/**
 * Handle a `roundStarted` battle event.
 *
 * @param {CustomEvent} event
 * @param {{ applyRoundUI?: typeof applyRoundUI }} [deps]
 * @pseudocode
 * 1. Read `store` and `roundNumber` from the event detail.
 * 2. When both are valid, call the injected `applyRoundUI` implementation.
 * @returns {void}
 */
export function handleRoundStartedEvent(event, deps = {}) {
  const { applyRoundUI: applyRoundUiFn = applyRoundUI } = deps;
  const { store, roundNumber } = event?.detail || {};
  if (store && typeof roundNumber === "number") {
    applyRoundUiFn(store, roundNumber);
  }
}

/**
 * Handle a `statSelected` battle event.
 *
 * @param {CustomEvent} event
 * @param {{ showSnackbar?: (message: string) => void }} [deps]
 * @pseudocode
 * 1. Pull `stat`, `store`, and `opts` from the event detail and bail when missing.
 * 2. Add the `selected` class to the chosen button and show snackbar feedback when allowed.
 * 3. Emit `statButtons:disable` to lock the stat buttons after selection.
 * @returns {void}
 */
export function handleStatSelectedEvent(event, deps = {}) {
  const { showSnackbar: showSnackbarFn = showSnackbar } = deps;
  try {
    if (!IS_VITEST) console.log("INFO: statSelected event handler");
  } catch {}
  const { stat, store, opts } = event?.detail || {};
  if (!stat || !store || !store.statButtonEls) return;
  const btn = store.statButtonEls[stat];
  if (btn) {
    try {
      if (!IS_VITEST)
        console.warn(`[test] addSelected: stat=${stat} label=${(btn.textContent || "").trim()}`);
    } catch {}
    btn.classList.add("selected");
    if (!opts || !opts.delayOpponentMessage) {
      try {
        if (typeof showSnackbarFn === "function") {
          showSnackbarFn(`You Picked: ${btn.textContent}`);
        }
      } catch {}
    }
  }
  emitBattleEvent("statButtons:disable");
}

/**
 * Handle a `roundResolved` battle event.
 *
 * @param {CustomEvent} event
 * @param {object} [deps]
 * @param {typeof scoreboard} [deps.scoreboard]
 * @param {(result: object, onReplay: () => Promise<void>) => Promise<void>|void} [deps.showMatchSummary]
 * @param {typeof handleReplay} [deps.handleReplay]
 * @param {typeof isOrchestrated} [deps.isOrchestrated]
 * @param {typeof computeNextRoundCooldown} [deps.computeNextRoundCooldown]
 * @param {() => any} [deps.createRoundTimer]
 * @param {(timer: any, secs: number) => void} [deps.attachCooldownRenderer]
 * @param {typeof resetStatButtons} [deps.resetStatButtons]
 * @param {typeof syncScoreDisplay} [deps.syncScoreDisplay]
 * @param {typeof updateDebugPanel} [deps.updateDebugPanel]
 * @pseudocode
 * 1. Exit early when the event lacks a round result.
 * 2. Surface the outcome message and update the score using the injected scoreboard API.
 * 3. When the match ends, clear the round counter, show the summary modal, and emit `matchOver`.
 * 4. Otherwise, compute the next-round cooldown and, if not orchestrated, configure and start the timer with injected helpers.
 * 5. Reset stat buttons on the next paint tick and refresh the debug panel.
 * @returns {Promise<void>}
 */
export async function handleRoundResolvedEvent(event, deps = {}) {
  const {
    scoreboard: scoreboardApi = scoreboard,
    showMatchSummary = showMatchSummaryModal,
    computeNextRoundCooldown: computeNextRoundCooldownFn = computeNextRoundCooldown,
    createRoundTimer: createRoundTimerFn,
    attachCooldownRenderer: attachCooldownRendererFn,
    resetStatButtons: resetStatButtonsFn = resetStatButtons,
    syncScoreDisplay: syncScoreDisplayFn = syncScoreDisplay,
    updateDebugPanel: updateDebugPanelFn = updateDebugPanel
  } = deps;
  const handleReplayFn =
    typeof deps.handleReplay === "function"
      ? deps.handleReplay
      : (() => {
          try {
            return roundManagerModule.handleReplay;
          } catch {
            return undefined;
          }
        })();
  const isOrchestratedFn =
    typeof deps.isOrchestrated === "function"
      ? deps.isOrchestrated
      : (() => {
          try {
            return roundManagerModule.isOrchestrated;
          } catch {
            return undefined;
          }
        })();
  const { store, result } = event?.detail || {};
  if (!result) return;
  try {
    if (!IS_VITEST) console.warn("[test] roundResolved event received");
  } catch {}
  try {
    scoreboardApi?.showMessage?.(result.message || "", { outcome: true });
  } catch {}
  try {
    if (typeof scoreboardApi?.updateScore === "function") {
      scoreboardApi.updateScore(result.playerScore, result.opponentScore);
    } else if (typeof syncScoreDisplayFn === "function") {
      syncScoreDisplayFn();
    }
  } catch {}
  const runReset = () => {
    try {
      if (typeof resetStatButtonsFn === "function") resetStatButtonsFn();
    } catch {}
  };
  let didReset = false;
  const runResetOnce = () => {
    if (didReset) return;
    didReset = true;
    runReset();
  };
  let frameSchedulingSucceeded = false;
  let timeoutId = null;
  try {
    runAfterFrames(2, () => {
      if (timeoutId !== null) {
        try {
          if (typeof clearTimeout === "function") clearTimeout(timeoutId);
        } catch {}
        timeoutId = null;
      }
      runResetOnce();
    });
    frameSchedulingSucceeded = true;
  } catch {
    frameSchedulingSucceeded = false;
  }
  if (typeof setTimeout === "function") {
    timeoutId = setTimeout(() => {
      timeoutId = null;
      runResetOnce();
    }, 32);
  } else if (!frameSchedulingSucceeded) {
    runResetOnce();
  }
  const shouldCleanupDelayFlag = !!(store && typeof store === "object");
  try {
    if (result.matchEnded) {
      try {
        scoreboardApi?.clearRoundCounter?.();
      } catch {}
      try {
        await showMatchSummary?.(result, async () => {
          if (typeof handleReplayFn === "function") {
            await handleReplayFn(store);
          }
        });
      } catch {}
      emitBattleEvent("matchOver");
    } else {
      try {
        const orchestrated = (() => {
          try {
            return typeof isOrchestratedFn === "function" && isOrchestratedFn();
          } catch {
            return false;
          }
        })();
        if (!orchestrated) {
          const delayOpponentMessageFlag =
            shouldCleanupDelayFlag &&
            Object.prototype.hasOwnProperty.call(store, "__delayOpponentMessage") &&
            store.__delayOpponentMessage === true;
          const computeCooldown =
            typeof computeNextRoundCooldownFn === "function"
              ? computeNextRoundCooldownFn
              : computeNextRoundCooldown;
          const parseSecondsFromResult = (result) => {
            const direct = Number(result);
            if (Number.isFinite(direct)) return direct;

            if (result && typeof result === "object") {
              const candidates = [result.seconds, result.value];
              for (const candidate of candidates) {
                const numeric = Number(candidate);
                if (Number.isFinite(numeric)) return numeric;
              }
            }
            return direct;
          };

          let cooldownResult;
          try {
            cooldownResult = computeCooldown();
          } catch {}
          const resolvedSeconds = parseSecondsFromResult(cooldownResult);
          const secs = Math.max(3, resolvedSeconds);
          const attachRendererOptions =
            deps.attachCooldownRendererOptions &&
            typeof deps.attachCooldownRendererOptions === "object"
              ? { ...deps.attachCooldownRendererOptions }
              : {};
          let promptBudget = null;
          if (delayOpponentMessageFlag) {
            const resolvePromptBuffer = () => {
              const candidates = [
                attachRendererOptions.opponentPromptBufferMs,
                cooldownResult?.opponentPromptBufferMs
              ];

              for (const candidate of candidates) {
                const numeric = Number(candidate);
                if (Number.isFinite(numeric) && numeric >= 0) {
                  return numeric;
                }
              }
<<<<<<< HEAD
              return DEFAULT_OPPONENT_PROMPT_BUFFER_MS;
            };

            const resolvedBuffer = resolvePromptBuffer();
=======
              attachRendererOptions.opponentPromptBufferMs = promptBudget.bufferMs;
              attachRendererOptions.maxPromptWaitMs = promptBudget.totalMs;
              const pollNumeric = Number(attachRendererOptions.promptPollIntervalMs);
              const resolvedPollInterval =
                Number.isFinite(pollNumeric) && pollNumeric > 0 ? pollNumeric : 32;
              attachRendererOptions.promptPollIntervalMs = Math.max(32, resolvedPollInterval);
              attachRendererOptions.waitForOpponentPrompt = true;
            } else {
              attachRendererOptions.waitForOpponentPrompt = false;
              attachRendererOptions.maxPromptWaitMs = 0;
              const pollNumeric = Number(attachRendererOptions.promptPollIntervalMs);
              const resolvedPollInterval =
                Number.isFinite(pollNumeric) && pollNumeric > 0 ? pollNumeric : 32;
              attachRendererOptions.promptPollIntervalMs = Math.max(32, resolvedPollInterval);
            }
>>>>>>> 808bd00c
            try {
              promptBudget = computeOpponentPromptWaitBudget(resolvedBuffer);
            } catch {
              promptBudget = computeOpponentPromptWaitBudget();
            }
            attachRendererOptions.opponentPromptBufferMs = promptBudget.bufferMs;
            attachRendererOptions.maxPromptWaitMs = promptBudget.totalMs;
            const pollNumeric = Number(attachRendererOptions.promptPollIntervalMs);
            const resolvedPollInterval =
              Number.isFinite(pollNumeric) && pollNumeric > 0 ? pollNumeric : 75;
            attachRendererOptions.promptPollIntervalMs = Math.max(50, resolvedPollInterval);
            attachRendererOptions.waitForOpponentPrompt = true;
          } else {
            attachRendererOptions.waitForOpponentPrompt = false;
            attachRendererOptions.maxPromptWaitMs = 0;
            const pollNumeric = Number(attachRendererOptions.promptPollIntervalMs);
            const resolvedPollInterval =
              Number.isFinite(pollNumeric) && pollNumeric > 0 ? pollNumeric : 75;
            attachRendererOptions.promptPollIntervalMs = Math.max(50, resolvedPollInterval);
          }

          const resolvedDeps = await resolveCooldownDependencies(store, {
            createRoundTimer: createRoundTimerFn,
            attachCooldownRenderer: attachCooldownRendererFn
          });

          await startRoundCooldown(resolvedDeps, {
            seconds: secs,
            delayOpponentMessage: delayOpponentMessageFlag,
            rendererOptions: attachRendererOptions,
            promptBudget,
            waitForDelayedOpponentPromptDisplay,
            getOpponentPromptTimestamp
          });
        }
      } catch {}
    }
  } finally {
    if (shouldCleanupDelayFlag) {
      try {
        delete store.__delayOpponentMessage;
      } catch {}
    }
  }
  try {
    if (typeof updateDebugPanelFn === "function") updateDebugPanelFn();
  } catch {}
}

// --- Event bindings ---

/**
 * Bind handler for `roundStarted` events.
 *
 * @pseudocode
 * 1. Listen for `roundStarted`.
 * 2. Extract store and round number.
 * 3. Invoke `applyRoundUI`.
 *
 * @returns {void}
 */
export function bindRoundStarted() {
  onBattleEvent("roundStarted", (event) => {
    handleRoundStartedEvent(event);
  });
}

/**
 * Bind handler for `statSelected` events.
 *
 * @pseudocode
 * 1. Listen for `statSelected`.
 * 2. Highlight the chosen button and optionally show feedback.
 * 3. Disable further stat selections.
 *
 * @returns {void}
 */
export function bindStatSelected() {
  onBattleEvent("statSelected", (event) => {
    handleStatSelectedEvent(event);
  });
}

/**
 * Bind handler for `roundResolved` events.
 *
 * @pseudocode
 * 1. Listen for `roundResolved`.
 * 2. Surface outcome, update score, maybe show summary.
 * 3. Clear selection highlight and refresh debug panel.
 *
 * @returns {void}
 */
export function bindRoundResolved() {
  onBattleEvent("roundResolved", (event) => {
    handleRoundResolvedEvent(event).catch(() => {});
  });
}

/**
 * Bind all round UI event handlers.
 *
 * @pseudocode
 * 1. Bind `roundStarted` handler.
 * 2. Bind `statSelected` handler.
 * 3. Bind `roundResolved` handler.
 *
 * @returns {void}
 */
export function bindRoundUIEventHandlers() {
  bindRoundStarted();
  bindStatSelected();
  bindRoundResolved();
}

/**
 * Bind round UI handlers once per battle event target.
 *
 * Guards against duplicate bindings across repeated module imports by tracking
 * the active battle event target in a WeakSet. When the same target is
 * encountered again the function exits early, mirroring the previous module-
 * level behavior without performing work eagerly on import.
 *
 * @pseudocode
 * 1. Optimistically schedule lazy UI service preload to match default path.
 * 2. Read the global WeakSet keyed by the battle event target.
 * 3. If the current target already exists in the set, skip binding.
 * 4. Otherwise add the target and invoke the shared binding routine.
 *
 * @returns {void}
 */
export function bindRoundUIEventHandlersOnce() {
  scheduleUiServicePreload();
  let shouldBind = true;
  try {
    const KEY = "__cbRoundUIStaticBoundTargets";
    const target = getBattleEventTarget();
    if (target) {
      const set = (globalThis[KEY] ||= new WeakSet());
      if (set.has(target)) shouldBind = false;
      else set.add(target);
    }
  } catch {}
  if (shouldBind) {
    bindRoundUIEventHandlers();
  }
}

// Test-friendly variant: dynamically import dependencies within handlers so
// that vi.mock replacements are honored even when bindings occur before mocks.
/**
 * Bind dynamic event handlers that import dependencies at call time.
 *
 * Dynamically imports modules inside handlers so test-time mocks (vi.mock)
 * are honored. Guards against rebinding to the same EventTarget instance.
 *
 * @pseudocode
 * 1. Track the current EventTarget in a WeakSet; bail if already bound.
 * 2. On `roundStarted` → call `applyRoundUI(store, roundNumber)`.
 * 3. On `statSelected` → add `selected`, show “You Picked…”, and disable buttons.
 * 4. On `roundResolved` → show outcome, update score, surface countdown text, schedule failsafes, clear selection, update debug panel.
 *
 * @returns {void}
 */
export function bindRoundUIEventHandlersDynamic() {
  scheduleUiServicePreload();
  // Guard against rebinding on the same EventTarget instance
  try {
    const KEY = "__cbRoundUIDynamicBoundTargets";
    const target = getBattleEventTarget();
    const set = (globalThis[KEY] ||= new WeakSet());
    if (set.has(target)) return;
    set.add(target);
  } catch {}
  const createPreloader = (loader) => {
    const promise = Promise.resolve()
      .then(loader)
      .catch(() => undefined);
    return () => promise;
  };
  const loadScoreboard = createPreloader(() => import("../setupScoreboard.js"));
  const loadShowSnackbar = createPreloader(() => import("../showSnackbar.js"));
  const loadComputeNextRoundCooldown = createPreloader(
    () => import("../timers/computeNextRoundCooldown.js")
  );
  const loadRoundManager = createPreloader(
    () => import("/src/helpers/classicBattle/roundManager.js")
  );
  const loadCooldownRenderer = createPreloader(() => import("../CooldownRenderer.js"));
  const loadCreateRoundTimer = createPreloader(() => import("../timers/createRoundTimer.js"));
  const loadUiHelpers = createPreloader(() => import("/src/helpers/classicBattle/uiHelpers.js"));
  onBattleEvent("roundStarted", (event) => {
    handleRoundStartedEvent(event);
  });
  onBattleEvent("statSelected", async (event) => {
    const module = await loadShowSnackbar();
    handleStatSelectedEvent(event, { showSnackbar: module?.showSnackbar });
  });
  onBattleEvent("roundResolved", async (event) => {
    const [
      scoreboardModule,
      roundManagerModule,
      cooldownModule,
      timerModule,
      rendererModule,
      uiHelpersModule
    ] = await Promise.all([
      loadScoreboard(),
      loadRoundManager(),
      loadComputeNextRoundCooldown(),
      loadCreateRoundTimer(),
      loadCooldownRenderer(),
      loadUiHelpers()
    ]);
    await handleRoundResolvedEvent(event, {
      scoreboard: scoreboardModule || scoreboard,
      showMatchSummary: showMatchSummaryModal,
      handleReplay: roundManagerModule?.handleReplay,
      isOrchestrated: roundManagerModule?.isOrchestrated,
      computeNextRoundCooldown: cooldownModule?.computeNextRoundCooldown,
      createRoundTimer: timerModule?.createRoundTimer,
      attachCooldownRenderer: rendererModule?.attachCooldownRenderer,
      resetStatButtons,
      syncScoreDisplay,
      updateDebugPanel: uiHelpersModule?.updateDebugPanel
    });
  });
}<|MERGE_RESOLUTION|>--- conflicted
+++ resolved
@@ -485,12 +485,7 @@
                   return numeric;
                 }
               }
-<<<<<<< HEAD
-              return DEFAULT_OPPONENT_PROMPT_BUFFER_MS;
-            };
-
-            const resolvedBuffer = resolvePromptBuffer();
-=======
+
               attachRendererOptions.opponentPromptBufferMs = promptBudget.bufferMs;
               attachRendererOptions.maxPromptWaitMs = promptBudget.totalMs;
               const pollNumeric = Number(attachRendererOptions.promptPollIntervalMs);
@@ -506,7 +501,7 @@
                 Number.isFinite(pollNumeric) && pollNumeric > 0 ? pollNumeric : 32;
               attachRendererOptions.promptPollIntervalMs = Math.max(32, resolvedPollInterval);
             }
->>>>>>> 808bd00c
+
             try {
               promptBudget = computeOpponentPromptWaitBudget(resolvedBuffer);
             } catch {
