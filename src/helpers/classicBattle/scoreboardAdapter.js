import {
  clearMessage,
  clearTimer,
  showMessage,
  updateRoundCounter,
  updateScore,
  updateTimer
} from "../setupScoreboard.js";
import { offBattleEvent, onBattleEvent } from "./battleEvents.js";
import { roundStore } from "./roundStore.js";
import { onBattleEvent, offBattleEvent } from "./battleEvents.js";
import {
  showMessage,
  clearMessage,
  showTemporaryMessage,
  clearTimer,
  updateTimer,
  showAutoSelect,
  updateRoundCounter,
  clearRoundCounter,
  updateScore
} from "../setupScoreboard.js";

let bound = false;
let scoreboardReadyPromise = Promise.resolve();
<<<<<<< HEAD
const listenerRegistry = new Map();

function registerListener(type, handler) {
  onBattleEvent(type, handler);
  listenerRegistry.set(type, handler);
}

function removeAllListeners() {
  listenerRegistry.forEach((handler, type) => {
    try {
      offBattleEvent(type, handler);
    } catch {}
  });
  listenerRegistry.clear();
}

function extractSeconds(detail) {
  const seconds = detail?.secondsRemaining;
  return typeof seconds === "number" && Number.isFinite(seconds) ? seconds : null;
}

function handleRoundStart(event) {
  try {
    clearMessage();
  } catch {}
  const roundNumber = event?.detail?.roundNumber;
  if (typeof roundNumber === "number" && Number.isFinite(roundNumber)) {
    try {
      updateRoundCounter(roundNumber);
    } catch {}
  }
}

function handleRoundMessage(event) {
  const { text, lock } = event?.detail || {};
  if (typeof text === "undefined" || text === null) return;
  const messageText = typeof text === "string" ? text : String(text);
  try {
    showMessage(messageText, { outcome: Boolean(lock) });
  } catch {}
}

function handleRoundOutcome(event) {
  const text = event?.detail?.text;
  if (typeof text === "undefined" || text === null) return;
  const outcomeText = typeof text === "string" ? text : String(text);
  try {
    showMessage(outcomeText, { outcome: true });
  } catch {}
}

function handleMessageClear() {
  try {
    clearMessage();
  } catch {}
}

function handleTimerShow(event) {
  const seconds = extractSeconds(event?.detail || {});
  if (seconds === null) return;
  try {
    updateTimer(seconds);
  } catch {}
}

function handleTimerTick(event) {
  const seconds = extractSeconds(event?.detail || {});
  if (seconds === null) return;
  try {
    updateTimer(seconds);
  } catch {}
}

function handleTimerHide() {
  try {
    clearTimer();
  } catch {}
}

function handleScoreUpdate(event) {
  const { player, opponent } = event?.detail || {};
  const playerIsNumber = typeof player === "number" && Number.isFinite(player);
  const opponentIsNumber = typeof opponent === "number" && Number.isFinite(opponent);
  if (!playerIsNumber || !opponentIsNumber) {
    return;
  }
  try {
    updateScore(player, opponent);
  } catch {}
}

function wireScoreboardListeners() {
  registerListener("display.round.start", handleRoundStart);
  registerListener("display.round.message", handleRoundMessage);
  registerListener("display.round.outcome", handleRoundOutcome);
  registerListener("display.message.clear", handleMessageClear);
  registerListener("display.timer.show", handleTimerShow);
  registerListener("display.timer.tick", handleTimerTick);
  registerListener("display.timer.hide", handleTimerHide);
  registerListener("display.score.update", handleScoreUpdate);
}
=======
let legacyHandlers = [];
>>>>>>> 1d8973d3

/**
 * Await the completion of scoreboard adapter wiring.
 *
 * @pseudocode
 * 1. Return the promise tracking the scoreboard wiring lifecycle.
 *
 * @returns {Promise<void>} Resolves once scoreboard integration hooks are ready
 */
export function whenScoreboardReady() {
  return scoreboardReadyPromise;
}

/**
 * Initialize the Scoreboard event adapter.
 *
 * @pseudocode
 * 1. Guard against double-binding.
 * 2. Subscribe to battle events and forward them to scoreboard helpers.
 * 3. Wire RoundStore into scoreboard for centralized state management.
 * 4. Return a disposer that removes all listeners.
 *
 * @returns {() => void} dispose function to remove listeners
 */
export function initScoreboardAdapter() {
  if (bound) {
    return disposeScoreboardAdapter;
  }
  bound = true;

  wireScoreboardListeners();

  const roundStoreWiring = roundStore.wireIntoScoreboardAdapter();
  scoreboardReadyPromise = Promise.resolve(roundStoreWiring).then(() => {});

  const bind = (event, handler) => {
    legacyHandlers.push([event, handler]);
    onBattleEvent(event, handler);
  };

  bind("display.round.start", (e) => {
    try {
      clearMessage();
      const detail = e?.detail || {};
      const roundNumber =
        typeof detail.roundNumber === "number" ? detail.roundNumber : detail.roundIndex;
      if (typeof roundNumber === "number") {
        updateRoundCounter(roundNumber);
      } else {
        clearRoundCounter();
      }
    } catch {}
  });

  bind("display.round.message", (e) => {
    try {
      const { text, lock } = e?.detail || {};
      if (typeof text === "string" && text.length > 0) {
        showMessage(text, { outcome: lock === true });
      } else {
        clearMessage();
      }
    } catch {}
  });

  bind("display.round.outcome", (e) => {
    try {
      const { text } = e?.detail || {};
      showMessage(typeof text === "string" ? text : "", { outcome: true });
    } catch {}
  });

  bind("display.message.clear", () => {
    try {
      clearMessage();
    } catch {}
  });

  bind("display.timer.show", (e) => {
    try {
      const seconds = Number(e?.detail?.secondsRemaining);
      if (Number.isFinite(seconds)) {
        updateTimer(seconds);
      }
    } catch {}
  });

  bind("display.timer.tick", (e) => {
    try {
      const seconds = Number(e?.detail?.secondsRemaining);
      if (Number.isFinite(seconds)) {
        updateTimer(seconds);
      }
    } catch {}
  });

  bind("display.timer.hide", () => {
    try {
      clearTimer();
    } catch {}
  });

  bind("display.score.update", (e) => {
    try {
      const { player, opponent } = e?.detail || {};
      if (typeof player === "number" && typeof opponent === "number") {
        updateScore(player, opponent);
      }
    } catch {}
  });

  bind("display.autoSelect.show", (e) => {
    try {
      const stat = e?.detail?.stat;
      if (typeof stat === "string" && stat) {
        showAutoSelect(stat);
      }
    } catch {}
  });

  bind("display.tempMessage", (e) => {
    try {
      const text = e?.detail?.text;
      if (typeof text === "string") {
        showTemporaryMessage(text);
      }
    } catch {}
  });

  return disposeScoreboardAdapter;
}

/**
 * Remove all adapter listeners.
 *
 * @pseudocode
 * 1. Remove battle event listeners and RoundStore callbacks.
 * 2. Clear the bound flag and reset the ready promise.
 * @returns {void}
 */
export function disposeScoreboardAdapter() {
  removeAllListeners();
  // Clean up RoundStore integration
  try {
    roundStore.disconnectFromScoreboardAdapter();
  } catch {}

  if (legacyHandlers.length > 0) {
    for (const [event, handler] of legacyHandlers) {
      try {
        offBattleEvent(event, handler);
      } catch {}
    }
    legacyHandlers = [];
  }

  bound = false;
  scoreboardReadyPromise = Promise.resolve();
}

export default initScoreboardAdapter;<|MERGE_RESOLUTION|>--- conflicted
+++ resolved
@@ -23,7 +23,6 @@
 
 let bound = false;
 let scoreboardReadyPromise = Promise.resolve();
-<<<<<<< HEAD
 const listenerRegistry = new Map();
 
 function registerListener(type, handler) {
@@ -125,9 +124,7 @@
   registerListener("display.timer.hide", handleTimerHide);
   registerListener("display.score.update", handleScoreUpdate);
 }
-=======
 let legacyHandlers = [];
->>>>>>> 1d8973d3
 
 /**
  * Await the completion of scoreboard adapter wiring.
