import { emitBattleEvent, __resetBattleEventTarget } from "./battleEvents.js";
import { stopTimer } from "../battleEngineFacade.js";

// Internal flags to make bindings idempotent and allow limited rebinds in tests.
let __uiBound = false;
let __promisesBound = false;

const readStatFromCard = (card, stat, getCardStatValue) => {
  if (!card || typeof getCardStatValue !== "function") return NaN;

  const dataHost =
    typeof card.hasAttribute === "function" && card.hasAttribute("data-card-json")
      ? card
      : card.querySelector?.("[data-card-json]");

  const rawJson = dataHost?.getAttribute?.("data-card-json");
  if (rawJson) {
    try {
      const parsed = JSON.parse(rawJson);
      const value = Number(parsed?.stats?.[stat]);
      if (Number.isFinite(value)) return value;
    } catch {}
  }

  const domVal = getCardStatValue(card, stat);
  return Number.isFinite(domVal) ? domVal : NaN;
};

const TEST_STAT_BASE = {
  power: 1,
  speed: 1,
  technique: 1,
  kumikata: 1,
  newaza: 1
};

const TEST_PLAYER_CARD_BASE = {
  id: 10000,
  firstname: "Test",
  surname: "Player",
  country: "Testland",
  countryCode: "tt",
  weightClass: "Open",
  signatureMoveId: 0,
  rarity: "common",
  stats: TEST_STAT_BASE
};

const TEST_OPPONENT_CARD_BASE = {
  id: 10001,
  firstname: "Test",
  surname: "Opponent",
  country: "Testland",
  countryCode: "tt",
  weightClass: "Open",
  signatureMoveId: 0,
  rarity: "common",
  stats: TEST_STAT_BASE
};

let __createStatsPanelPromise;

const deriveSelectionValues = (stat, getCardStatValue, getOpponentJudoka) => {
  const values = {};
  const playerCard = document.getElementById("player-card");
  const opponentCard = document.getElementById("opponent-card");

  const playerVal = readStatFromCard(playerCard, stat, getCardStatValue);
  if (Number.isFinite(playerVal)) {
    values.playerVal = playerVal;
  }

  let opponentVal = readStatFromCard(opponentCard, stat, getCardStatValue);
  if (!Number.isFinite(opponentVal) && typeof getOpponentJudoka === "function") {
    try {
      const opp = getOpponentJudoka();
      const cached = Number(opp?.stats?.[stat]);
      if (Number.isFinite(cached)) opponentVal = cached;
    } catch {}
  }
  if (Number.isFinite(opponentVal)) {
    values.opponentVal = opponentVal;
  }

  return values;
};

const mergeTestCardData = (base, overrides = {}) => {
  const { stats: statOverrides, ...cardOverrides } = overrides || {};
  const mergedStats = {
    ...base.stats,
    ...(statOverrides && typeof statOverrides === "object" ? statOverrides : {})
  };

  return {
    ...base,
    ...cardOverrides,
    stats: mergedStats
  };
};

const renderStatsCardForTest = async (target, base, overrides) => {
  if (!target) return null;
  if (!__createStatsPanelPromise) {
    // Preload during module initialization instead of lazy loading
    __createStatsPanelPromise = import("/src/components/StatsPanel.js").then(
      (mod) => mod.createStatsPanel
    );
  }
  const createStatsPanel = await __createStatsPanelPromise;
  if (typeof createStatsPanel !== "function") return null;

  const cardData = mergeTestCardData(base, overrides);
  const rarityClass = String(cardData.rarity || "common").toLowerCase();
  const statsPanel = await createStatsPanel(cardData.stats, { type: rarityClass });

  const container = document.createElement("div");
  container.className = "card-container";
  try {
    container.dataset.cardJson = JSON.stringify(cardData);
  } catch (error) {
<<<<<<< HEAD
    console.warn("Failed to serialize card", error);
=======
    console.warn("Failed to serialize test card data", error);
>>>>>>> 6a95a542
    container.dataset.cardJson = JSON.stringify({ id: cardData.id, stats: cardData.stats });
  }

  const card = document.createElement("div");
  card.className = `judoka-card ${rarityClass}`.trim();
  card.appendChild(statsPanel);

  container.appendChild(card);
  target.replaceChildren(container);

  return cardData;
};

/**
 * Render simplified Classic Battle cards with deterministic stat values for tests.
 *
 * @pseudocode
 * @param {object} [config] - Configuration object with player and opponent overrides.
 * @param {object} [config.player] - Player card overrides including stats.
 * @param {object} [config.opponent] - Opponent card overrides including stats.
 * @param {object} [config.player.stats] - Player stat overrides (power, speed, technique, etc.).
 * @param {object} [config.opponent.stats] - Opponent stat overrides (power, speed, technique, etc.).
 *   player?: { stats?: Partial<Record<string, number>> } & Record<string, unknown>,
 *   opponent?: { stats?: Partial<Record<string, number>> } & Record<string, unknown>
 * }} [config] - Stat overrides and optional card metadata for each side.
 * @returns {Promise<{playerCardData: object|null, opponentCardData: object|null}>}
 */
export async function setCardStatValuesForTest(config = {}) {
  const { player = {}, opponent = {} } = config || {};
  const playerTarget = document.getElementById("player-card");
  const opponentTarget = document.getElementById("opponent-card");

  const [playerCardData, opponentCardData] = await Promise.all([
    renderStatsCardForTest(playerTarget, TEST_PLAYER_CARD_BASE, player),
    renderStatsCardForTest(opponentTarget, TEST_OPPONENT_CARD_BASE, opponent)
  ]);

  return { playerCardData, opponentCardData };
}

/**
 * Ensure Classic Battle UI listeners and test promises are registered.
 *
 * Binds the round UI event handlers and creates module-level awaitable
 * Promises used by tests. When `force` is true the function will attempt to
 * rebind dynamic handlers so test-time mocks are honored.
 *
 * @pseudocode
 * 1. If UI bindings are not present, import `./roundUI.js` to register static handlers.
 * 2. When `force` is set, reset the internal EventTarget and call the
 *    dynamic binding entrypoints so vi.mocks are respected.
 * 3. Ensure promises from `./promises.js` are created and reset when forced.
 *
 * @param {{force?: boolean}} [opts] - Optional flags. `force` rebinds dynamic handlers.
 * @returns {Promise<void>} Resolves when bindings and promises are available.
 */
export async function ensureBindings(opts = {}) {
  const force = !!opts.force;
  // Bind round UI listeners once per worker to avoid duplicate handlers.
  if (!__uiBound) {
    const ui = await import("/src/helpers/classicBattle/roundUI.js");
    if (typeof ui.bindRoundUIEventHandlersOnce === "function") {
      ui.bindRoundUIEventHandlersOnce();
    } else if (typeof ui.bindRoundUIEventHandlers === "function") {
      ui.bindRoundUIEventHandlers();
    }
    let uiService;
    try {
      uiService = await import("/src/helpers/classicBattle/uiService.js");
      if (typeof uiService.bindUIServiceEventHandlersOnce === "function") {
        uiService.bindUIServiceEventHandlersOnce();
      }
    } catch {}
    __uiBound = true;
    if (force) {
      try {
        __resetBattleEventTarget();
      } catch {}
      if (typeof ui.bindRoundUIEventHandlersDynamic === "function")
        ui.bindRoundUIEventHandlersDynamic();
      try {
        uiService = uiService || (await import("/src/helpers/classicBattle/uiService.js"));
        if (typeof uiService.bindUIServiceEventHandlersOnce === "function") {
          uiService.bindUIServiceEventHandlersOnce();
        }
      } catch {}
      const eventHandlers = await import("/src/helpers/classicBattle/uiEventHandlers.js");
      if (typeof eventHandlers.bindUIHelperEventHandlersDynamic === "function")
        eventHandlers.bindUIHelperEventHandlersDynamic();
    }
  } else if (force) {
    // Reset the event bus and bind dynamic handlers to honor vi.mocks.
    try {
      __resetBattleEventTarget();
    } catch {}
    const ui = await import("/src/helpers/classicBattle/roundUI.js");
    if (typeof ui.bindRoundUIEventHandlersDynamic === "function")
      ui.bindRoundUIEventHandlersDynamic();
    try {
      const uiService = await import("/src/helpers/classicBattle/uiService.js");
      if (typeof uiService.bindUIServiceEventHandlersOnce === "function") {
        uiService.bindUIServiceEventHandlersOnce();
      }
    } catch {}
    const eventHandlers = await import("/src/helpers/classicBattle/uiEventHandlers.js");
    if (typeof eventHandlers.bindUIHelperEventHandlersDynamic === "function")
      eventHandlers.bindUIHelperEventHandlersDynamic();
  }
  // Ensure event promises exist; allow a forced refresh after mocks in tests.
  if (!__promisesBound || force) {
    const prom = await import("/src/helpers/classicBattle/promises.js");
    if (typeof prom.resetBattlePromises === "function") prom.resetBattlePromises();
    __promisesBound = true;
  }
}

/**
 * Reset dynamic binding flags used during tests.
 *
 * Calling this releases the module-level marker that indicates promises and
 * dynamic handlers have been created so subsequent calls to
 * `ensureBindings({force:true})` will rebind handlers and recreate test
 * promises. This is intended for test harnesses that need to rewire
 * handlers between test cases.
 *
 * @pseudocode
 * 1. Clear the module-level `__promisesBound` flag so `ensureBindings` will
 *    re-import promise providers on next call.
 * 2. Clear any other module-level rebind markers (if present) to allow a
 *    fresh test harness setup.
 * 3. (No-op outside tests.)
 *
 * @returns {void}
 */
export function resetBindings() {
  __promisesBound = false;
}

/**
 * Trigger the round timeout flow immediately for tests.
 *
 * This helper mirrors the expiry behavior in `startTimer()` but runs
 * synchronously so tests don't need to advance real or fake timers.
 *
 * @pseudocode
 * 1. Import helpers that compute stat values and perform selection.
 * 2. Stop any running engine timer to avoid overlapping expirations.
 * 3. Emit `roundTimeout` to inform listeners and start auto-selection.
 * 4. Dispatch the `timeout` state transition and await the auto-select task.
 *
 * @param {ReturnType<typeof import('./roundManager.js').createBattleStore>} store - The battle store instance.
 * @returns {Promise<void>} Resolves after the timeout flow completes.
 */
export async function triggerRoundTimeoutNow(store) {
  const { getOpponentJudoka } = await import("/src/helpers/classicBattle/cardSelection.js");
  const { getCardStatValue } = await import("/src/helpers/classicBattle/cardStatUtils.js");
  const { handleStatSelection } = await import("/src/helpers/classicBattle/selectionHandler.js");
  const { dispatchBattleEvent } = await import("/src/helpers/classicBattle/eventDispatcher.js");
  const { autoSelectStat } = await import("/src/helpers/classicBattle/autoSelectStat.js");

  const onExpiredSelect = async (stat, opts) => {
    const selectionValues = deriveSelectionValues(stat, getCardStatValue, getOpponentJudoka);
    return handleStatSelection(store, stat, {
      ...selectionValues,
      forceDirectResolution: true,
      ...opts
    });
  };
  stopTimer();
  try {
    emitBattleEvent("roundTimeout");
  } catch {}
  // Mirror timerService ordering: kick off auto-select immediately to
  // ensure `store.playerChoice` is set while the machine processes the
  // timeout transition into roundDecision.
  const selecting = (async () => {
    try {
      await autoSelectStat(onExpiredSelect, 0);
    } catch {}
  })();
  await dispatchBattleEvent("timeout");
  await selecting;
}

/**
 * Trigger the stalled-selection prompt immediately and schedule auto-select.
 *
 * Used by tests to surface the stall UI and cause an immediate auto-selection
 * without waiting for timeouts. This mirrors `handleStatSelectionTimeout`'s
 * behavior but runs synchronously.
 *
 * @pseudocode
 * 1. Import helpers for computing stat values and performing selection.
 * 2. Call `handleStatSelectionTimeout(store, onSelect, 0)` to schedule immediate action.
 * 3. Show a stall message and emit `statSelectionStalled` so tests can observe it.
 *
 * @param {ReturnType<typeof import('./roundManager.js').createBattleStore>} store - The battle store instance.
 * @returns {Promise<void>} Resolves after stall prompt setup completes.
 */
export async function triggerStallPromptNow(store) {
  const { getOpponentJudoka } = await import("/src/helpers/classicBattle/cardSelection.js");
  const { getCardStatValue } = await import("/src/helpers/classicBattle/cardStatUtils.js");
  const { handleStatSelection } = await import("/src/helpers/classicBattle/selectionHandler.js");
  const { handleStatSelectionTimeout } = await import(
    "/src/helpers/classicBattle/autoSelectHandlers.js"
  );

  const onSelect = (stat, opts) => {
    const selectionValues = deriveSelectionValues(stat, getCardStatValue, getOpponentJudoka);
    return handleStatSelection(store, stat, { ...selectionValues, ...opts });
  };
  handleStatSelectionTimeout(store, onSelect, 0);
  // Surface the stall prompt immediately in tests to avoid waiting on timers.
  const stallMessage = "Stat selection stalled. Pick a stat or wait for auto-pick.";
  try {
    const scoreboard = await import("../setupScoreboard.js");
    scoreboard.showMessage(stallMessage);
  } catch {
    // Fallback: set message directly in DOM when scoreboard isn't initialized
    const messageEl = document.getElementById("round-message");
    if (messageEl) {
      messageEl.textContent = stallMessage;
    }
  }
  try {
    const { emitBattleEvent } = await import("/src/helpers/classicBattle/battleEvents.js");
    emitBattleEvent("statSelectionStalled");
  } catch {}
}

/**
 * Lightweight synchronous initializer for test bindings.
 *
 * Sets up the minimal essential state needed by tests without async imports.
 * This includes the global event target and test promises, avoiding race
 * conditions with vi.resetModules() in the global test harness.
 *
 * @test-only This function is intended for test setup only.
 * @pseudocode
 * 1. Ensure the global event target exists by creating it if needed.
 * 2. Reset battle promises to create fresh test synchronization promises.
 * 3. (No async operations; this is synchronous.)
 *
 * @returns {void}
 */
export function initializeTestBindingsLight() {
  // Inline event target setup (from battleEvents.js)
  const EVENT_TARGET_KEY = "__classicBattleEventTarget";
  if (!globalThis[EVENT_TARGET_KEY]) {
    const t = new EventTarget();
    globalThis[EVENT_TARGET_KEY] = t;
    // Skip Node.js tuning for simplicity in tests
  }

  // Inline promise setup (from promises.js)
  function setupPromise(key, eventName) {
    let resolve;
    function reset() {
      const p = new Promise((r) => {
        resolve = r;
      });
      try {
        if (typeof window !== "undefined") {
          window[key] = p;
          window[`__resolved_${key}`] = p;
          try {
            window.__promiseEvents = window.__promiseEvents || [];
            window.__promiseEvents.push({ type: "promise-reset", key, ts: Date.now() });
          } catch {}
        }
      } catch {}
      return p;
    }
    let promise = reset();
    // Add event listener to the global target
    const target = globalThis[EVENT_TARGET_KEY];
    target.addEventListener(eventName, () => {
      try {
        try {
          window.__promiseEvents = window.__promiseEvents || [];
          window.__promiseEvents.push({ type: "promise-resolve", key, ts: Date.now() });
        } catch {}
        if (typeof window !== "undefined") window[`__resolved_${key}`] = true;
        resolve();
      } catch {}
      promise = reset();
    });
    return () => promise;
  }

  // Reset promises
  window.roundOptionsReadyPromise = setupPromise("roundOptionsReadyPromise", "roundOptionsReady")();
  window.roundPromptPromise = setupPromise("roundPromptPromise", "roundPrompt")();
  window.nextRoundTimerReadyPromise = setupPromise(
    "nextRoundTimerReadyPromise",
    "nextRoundTimerReady"
  )();
  window.matchOverPromise = setupPromise("matchOverPromise", "matchOver")();
  window.countdownStartedPromise = setupPromise(
    "countdownStartedPromise",
    "nextRoundCountdownStarted"
  )();
  window.roundTimeoutPromise = setupPromise("roundTimeoutPromise", "roundTimeout")();
  window.statSelectionStalledPromise = setupPromise(
    "statSelectionStalledPromise",
    "statSelectionStalled"
  )();
  window.roundResolvedPromise = setupPromise("roundResolvedPromise", "roundResolved")();
}<|MERGE_RESOLUTION|>--- conflicted
+++ resolved
@@ -119,11 +119,7 @@
   try {
     container.dataset.cardJson = JSON.stringify(cardData);
   } catch (error) {
-<<<<<<< HEAD
-    console.warn("Failed to serialize card", error);
-=======
     console.warn("Failed to serialize test card data", error);
->>>>>>> 6a95a542
     container.dataset.cardJson = JSON.stringify({ id: cardData.id, stats: cardData.stats });
   }
 
