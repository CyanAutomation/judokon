--- conflicted
+++ resolved
@@ -290,7 +290,6 @@
     const cached = getHiddenStoreValue(store, ACTIVE_ROUND_PAYLOAD);
     return cached ?? null;
   }
-<<<<<<< HEAD
 
   try {
     store.selectionMade = false;
@@ -300,31 +299,6 @@
       if (typeof window !== "undefined") {
         window.__classicBattleSelectionFinalized = false;
         window.__classicBattleLastFinalizeContext = null;
-=======
-  // Reset opponent card container with the placeholder for the new round
-  try {
-    const opponentCard = document.getElementById("opponent-card");
-    if (opponentCard) {
-      applyOpponentCardPlaceholder(opponentCard);
-      opponentCard.classList.remove("opponent-hidden");
-    }
-  } catch {
-    // Ignore DOM errors
-  }
-  // Propagate scheduler from store.context if present
-  const scheduler = store?.context?.scheduler || store?.scheduler;
-  const cards = await drawCards();
-  store.currentPlayerJudoka = cards.playerJudoka || null;
-  store.currentOpponentJudoka = cards.opponentJudoka || null;
-  persistLastJudokaStats(store, cards.playerJudoka, cards.opponentJudoka);
-  safeRound(
-    "startRound.syncScoreDisplay",
-    () => {
-      const scores = typeof battleEngine.getScores === "function" ? battleEngine.getScores() : null;
-      if (!scores || typeof scores !== "object") {
-        writeScoreDisplay(0, 0);
-        return;
->>>>>>> 60a4d2fb
       }
     } catch {
       // Intentionally ignore window global availability errors when resetting selection metadata.
