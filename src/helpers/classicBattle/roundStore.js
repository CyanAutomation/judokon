/**
 * RoundStore - Centralized round state management for JU-DO-KON!
 *
 * Provides a single source of truth for round-related state including:
 * - Current round number
 * - Round state (cooldown, roundStart, etc.)
 * - Selected stat
 * - Round outcome
 * - Ready dispatch tracking
 *
 * @module src/helpers/classicBattle/roundStore
 */

import { emitBattleEvent } from "./battleEvents.js";

/**
 * @typedef {Object} RoundData
 * @property {number} number - Current round number (1-based)
 * @property {string} state - Current round state
 * @property {number} [startTime] - Timestamp when round started
 * @property {string} [selectedStat] - Stat selected by player
 * @property {string} [outcome] - Round outcome (win/loss/draw)
 */

/**
 * @typedef {Object} RoundStoreCallbacks
 * @property {(newState: string, oldState: string) => void} [onRoundStateChange]
 * @property {(newNumber: number, oldNumber: number) => void} [onRoundNumberChange]
 * @property {(stat: string) => void} [onStatSelected]
 * @property {(outcome: string) => void} [onRoundOutcome]
 */

/**
 * Centralized store for round state management.
 *
 * @pseudocode
 * 1. Maintain current round data in module scope
 * 2. Provide getters/setters for round properties
 * 3. Emit events for backward compatibility during migration
 * 4. Support callback subscriptions for reactive updates
 * 5. Track ready dispatch state for cooldown management
 */
class RoundStore {
  constructor() {
    /** @type {RoundData} */
    this.currentRound = {
      number: 1,
      state: "waitingForMatchStart"
    };

    /** @type {boolean} */
    this.readyDispatched = false;

    /** @type {RoundStoreCallbacks} */
    this.callbacks = {};

    /** @type {Array<{from: string, to: string, event: string, ts: number}>} */
    this.transitionLog = [];
  }

  /**
   * Get current round data snapshot.
   * @returns {RoundData} Current round state
   */
  getCurrentRound() {
    return { ...this.currentRound };
  }

  /**
   * Set the current round state.
   * @param {string} state - New round state
   * @param {string} [event] - Event that triggered the transition
   */
  setRoundState(state, event) {
    const oldState = this.currentRound.state;
    if (oldState === state) return;

    this.currentRound.state = state;
    this.currentRound.startTime = state === "roundStart" ? Date.now() : this.currentRound.startTime;

    // Log transition for debugging
    this.transitionLog.push({
      from: oldState,
      to: state,
      event: event || null,
      ts: Date.now()
    });

    // Keep only recent transitions
    if (this.transitionLog.length > 20) {
      this.transitionLog.shift();
    }

    // Notify subscribers
    if (this.callbacks.onRoundStateChange) {
      this.callbacks.onRoundStateChange(state, oldState);
    }

    // Emit legacy event for backward compatibility
    emitBattleEvent("roundStateChanged", {
      from: oldState,
      to: state,
      event
    });
  }

  /**
   * Set the current round number.
   * @param {number} number - New round number (1-based)
   */
  setRoundNumber(number) {
    const oldNumber = this.currentRound.number;
    if (oldNumber === number) return;

    this.currentRound.number = number;

    // Notify subscribers
    if (this.callbacks.onRoundNumberChange) {
      this.callbacks.onRoundNumberChange(number, oldNumber);
    }

    // Emit legacy event for backward compatibility
    emitBattleEvent("display.round.start", {
      roundNumber: number
    });
  }

  /**
   * Set the selected stat for the current round.
   * @param {string} stat - Selected stat name
   * @param {{ emitLegacyEvent?: boolean }} [options]
   */
  setSelectedStat(stat, options = {}) {
    const { emitLegacyEvent = true } =
      typeof options === "object" && options !== null ? options : {};

    this.currentRound.selectedStat = stat;

    // Notify subscribers
    if (this.callbacks.onStatSelected) {
      this.callbacks.onStatSelected(stat);
    }

    if (emitLegacyEvent) {
      // Preserve backward compatibility for legacy listeners unless callers
      // explicitly opt out (e.g., the selection handler which emits upstream).
      emitBattleEvent("statSelected", { stat });
    }
  }

  /**
   * Set the outcome for the current round.
   * @param {string} outcome - Round outcome
   */
  setRoundOutcome(outcome) {
    this.currentRound.outcome = outcome;

    // Notify subscribers
    if (this.callbacks.onRoundOutcome) {
      this.callbacks.onRoundOutcome(outcome);
    }

    // Emit legacy event for backward compatibility
    emitBattleEvent("roundOutcome", { outcome });
  }

  /**
   * Register callback for round state changes.
   * @param {(newState: string, oldState: string) => void} callback
   */
  onRoundStateChange(callback) {
    this.callbacks.onRoundStateChange = callback;
  }

  /**
   * Register callback for round number changes.
   * @param {(newNumber: number, oldNumber: number) => void} callback
   */
  onRoundNumberChange(callback) {
    this.callbacks.onRoundNumberChange = callback;
  }

  /**
   * Register callback for stat selection.
   * @param {(stat: string) => void} callback
   */
  onStatSelected(callback) {
    this.callbacks.onStatSelected = callback;
  }

  /**
   * Register callback for round outcomes.
   * @param {(outcome: string) => void} callback
   */
  onRoundOutcome(callback) {
    this.callbacks.onRoundOutcome = callback;
  }

  /**
   * Check if ready has been dispatched for current cooldown.
   * @returns {boolean} True if ready dispatched
   */
  isReadyDispatched() {
    return this.readyDispatched;
  }

  /**
   * Mark that ready has been dispatched for current cooldown.
   */
  markReadyDispatched() {
    this.readyDispatched = true;
  }

  /**
   * Reset ready dispatch tracking for new cooldown.
   */
  resetReadyDispatch() {
    this.readyDispatched = false;
  }

  /**
   * Get debug snapshot of current state.
   * @returns {Object} State snapshot for debugging
   */
  getStateSnapshot() {
    return {
      currentRound: this.getCurrentRound(),
      readyDispatched: this.readyDispatched,
      transitionLog: [...this.transitionLog]
    };
  }

  /**
   * Reset store to initial state.
   *
   * @pseudocode
<<<<<<< HEAD
   * 1. Restore to pre-match baseline and set next visible round to 1.
=======
   * 1. Restore the constructor baseline (round 1 waiting state).
>>>>>>> 82ac4a7c
   * 2. Clear readiness flags, callbacks, and transition log entries.
   *
   * Ensures the engine and scoreboard both reflect the pre-match round 1 state.
   */
  reset() {
    this.currentRound = {
      number: 1,
      state: "waitingForMatchStart",
      selectedStat: undefined,
      outcome: undefined,
      startTime: undefined
    };
    this.readyDispatched = false;
    this.callbacks = {};
    this.transitionLog = [];
  }

  /**
   * Wire RoundStore into scoreboard adapter.
   * This replaces event-driven round number updates with direct store subscriptions.
   */
  wireIntoScoreboardAdapter() {
    // Import scoreboard adapter dynamically to avoid circular dependencies
    return import("../setupScoreboard.js")
      .then(({ updateRoundCounter, clearRoundCounter }) => {
        const applyRoundNumber = (roundNumber) => {
          const hasUpdate = typeof updateRoundCounter === "function";
          const hasClear = typeof clearRoundCounter === "function";
          if (roundNumber > 0) {
            if (hasUpdate) {
              updateRoundCounter(roundNumber);
            }
            return;
          }
          if (hasClear) {
            clearRoundCounter();
            return;
          }
          if (hasUpdate) {
            updateRoundCounter(roundNumber);
          }
        };

        // Subscribe to round number changes
        this.onRoundNumberChange((newNumber) => {
          try {
            applyRoundNumber(newNumber);
          } catch (error) {
            console.warn("RoundStore: Failed to update round counter:", error);
          }
        });

        // Set initial round number if already set
        try {
          applyRoundNumber(this.currentRound.number);
        } catch (error) {
          console.warn("RoundStore: Failed to initialize round counter:", error);
        }
      })
      .catch((error) => {
        console.warn("RoundStore: Failed to wire into scoreboard adapter:", error);
      });
  }

  /**
   * Disconnect RoundStore from scoreboard adapter.
   * Removes the round number change callback that was set up for scoreboard integration.
   */
  disconnectFromScoreboardAdapter() {
    // Only clear if there was actually a callback set
    if (this.callbacks.onRoundNumberChange) {
      this.callbacks.onRoundNumberChange = null;
    }
  }
}

/**
 * Singleton round store instance for classic battles.
 *
 * @pseudocode
 * 1. Create a RoundStore and reuse it across imports.
 *
 * @returns {RoundStore} Round store singleton instance shared across modules.
 */
export const roundStore = new RoundStore();
export default roundStore;<|MERGE_RESOLUTION|>--- conflicted
+++ resolved
@@ -234,17 +234,14 @@
    * Reset store to initial state.
    *
    * @pseudocode
-<<<<<<< HEAD
    * 1. Restore to pre-match baseline and set next visible round to 1.
-=======
-   * 1. Restore the constructor baseline (round 1 waiting state).
->>>>>>> 82ac4a7c
    * 2. Clear readiness flags, callbacks, and transition log entries.
    *
    * Ensures the engine and scoreboard both reflect the pre-match round 1 state.
    */
   reset() {
     this.currentRound = {
+      number: 1,
       number: 1,
       state: "waitingForMatchStart",
       selectedStat: undefined,
