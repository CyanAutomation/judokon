--- conflicted
+++ resolved
@@ -180,11 +180,7 @@
       markReady(nextButton);
       setTimeout(() => {
         const btn = document.getElementById("next-button");
-<<<<<<< HEAD
-        if (btn && btn.dataset.nextReady === "true" && machine?.getState?.() === "cooldown") {
-=======
         if (btn && btn.dataset.nextReady !== "true" && machine?.getState?.() === "cooldown") {
->>>>>>> 676165c4
           markReady(btn);
         }
       }, 0);
