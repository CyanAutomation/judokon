--- conflicted
+++ resolved
@@ -423,15 +423,10 @@
       try {
         const secs = computeNextRoundCooldown();
         scheduler.setTimeout(() => {
-<<<<<<< HEAD
-          try { showSnackbar(t("ui.nextRoundIn", { seconds: secs })); } catch {}
-        }, 1500);
-=======
           try {
             showSnackbar(t("ui.nextRoundIn", { seconds: secs }));
           } catch {}
         }, 800);
->>>>>>> f29d060e
       } catch {}
       try {
         scheduler.setTimeout(() => {
