--- conflicted
+++ resolved
@@ -30,9 +30,7 @@
     isOrchestrated: () => context.orchestrated,
     getClassicBattleMachine: () => machine
   });
-<<<<<<< HEAD
   console.log("[DEBUG] startCooldown called successfully");
-=======
   debugLog("cooldownEnter: startCooldown completed");
 
   // Announce next round in UI
@@ -42,6 +40,5 @@
       counterEl.textContent = "Round 2";
     }
   } catch {}
->>>>>>> ccf29e02
 }
 export default cooldownEnter;