--- conflicted
+++ resolved
@@ -256,17 +256,9 @@
  *
  * @pseudocode
  * 1. For each flag, generate a labelled toggle switch element and description.
-<<<<<<< HEAD
  * 2. When tooltip text is missing, convert the flag name to a readable label.
  * 3. Persist updates via `handleUpdate` when toggled.
  * 4. After saving, show a snackbar confirming the new state.
-=======
- * 2. Persist updates via `handleUpdate` when toggled.
- * 3. On toggle, look up the tooltip label and description using the latest
- *    `tooltipMap` so modals use current text.
- * 4. After saving, show a snackbar confirming the new state and open a modal
- *    for select flags.
->>>>>>> d12a2a69
  * 5. When toggling `viewportSimulation`, call `toggleViewportSimulation`.
  *
  * @param {HTMLElement} container - Container for the switches.
@@ -339,13 +331,7 @@
             "layoutDebugPanel"
           ].includes(flag)
         ) {
-<<<<<<< HEAD
           showSettingsInfo(getLabel(), getDescription());
-=======
-          const tipLabel = tooltipMap[`${currentTipId}.label`] || label;
-          const tipDesc = tooltipMap[`${currentTipId}.description`] || description;
-          showSettingsInfo(tipLabel, tipDesc);
->>>>>>> d12a2a69
         }
       });
     });
