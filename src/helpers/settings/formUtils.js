--- conflicted
+++ resolved
@@ -330,13 +330,9 @@
             "layoutDebugPanel"
           ].includes(flag)
         ) {
-<<<<<<< HEAD
           const tipLabel = tooltipMap[`${tipId}.label`] || label;
           const tipDesc = tooltipMap[`${tipId}.description`] || description;
           showSettingsInfo(tipLabel, tipDesc);
-=======
-          showSettingsInfo(getLabel(), getDescription());
->>>>>>> 1a321339
         }
       });
     });
