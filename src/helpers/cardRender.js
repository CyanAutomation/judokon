--- conflicted
+++ resolved
@@ -150,11 +150,7 @@
   const foundName = technique?.name;
 
   if (foundName) {
-<<<<<<< HEAD
     techniqueName = escapeHTML(foundName.trim()).replace(/&amp;amp;/g, "&amp;");
-=======
-    techniqueName = escapeHTML(decodeHTML(foundName.trim()));
->>>>>>> edde7c90
   } else {
     techniqueName = escapeHTML(techniqueName);
   }
