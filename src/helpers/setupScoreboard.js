import {
  initScoreboard as initScoreboardImpl,
  showMessage as showMessageImpl,
  updateScore as updateScoreImpl,
  clearMessage as clearMessageImpl,
  showTemporaryMessage as showTemporaryMessageImpl,
  clearTimer as clearTimerImpl,
  updateTimer as updateTimerImpl,
  showAutoSelect as showAutoSelectImpl,
  updateRoundCounter as updateRoundCounterImpl,
  clearRoundCounter as clearRoundCounterImpl
} from "../components/Scoreboard.js";
import { realScheduler } from "./scheduler.js";

const noop = () => {};
const domAvailable =
  typeof window !== "undefined" && typeof document !== "undefined" && document !== null;
const isTestEnv = typeof process !== "undefined" && process.env?.NODE_ENV === "test";
const loggedWarnings = new Set();
const loggedErrors = new Set();

/**
 * Log a warning or error exactly once when outside of the test environment.
 *
 * @param {Set<string>} cache - Storage for previously emitted messages.
 * @param {"warn"|"error"} level - Console method to use.
 * @param {string} message - Message to emit.
 * @param {unknown} [error] - Optional error to append.
 * @returns {void}
 */
function logOnce(cache, level, message, error) {
  if (isTestEnv || cache.has(message)) {
    return;
  }
  cache.add(message);
  try {
    const logger = typeof console !== "undefined" ? console[level] : undefined;
    if (typeof logger === "function") {
      if (typeof error !== "undefined") {
        logger(message, error);
      } else {
        logger(message);
      }
    }
  } catch {}
}

/**
<<<<<<< HEAD
 * Determine the fallback return value for a scoreboard helper.
 *
 * @param {string} name - Helper name.
 * @returns {unknown} fallback return value.
 */
function fallbackValue(name) {
  if (name === "showTemporaryMessage") {
    return noop;
=======
 * Retrieve a scoreboard helper method by name.
 *
 * @pseudocode
 * 1. Verify the shared module exists and exposes the requested method.
 * 2. Return the method when available; otherwise return null.
 *
 * @param {string} name - The helper method name to retrieve.
 * @returns {Function|null} The requested helper or null when unavailable.
 */
function getScoreboardMethod(name) {
  const directMethod =
    sharedScoreboardModule && typeof sharedScoreboardModule[name] === "function"
      ? sharedScoreboardModule[name]
      : null;

  if (directMethod) {
    return directMethod;
  }

  try {
    if (typeof window !== "undefined") {
      const globalGetter = window.getScoreboardMethod;
      if (typeof globalGetter === "function" && globalGetter !== getScoreboardMethod) {
        const resolved = globalGetter(name);
        if (typeof resolved === "function") {
          return resolved;
        }
      }
    }
  } catch {}

  return () => {};
}

try {
  if (typeof window !== "undefined" && typeof window.getScoreboardMethod !== "function") {
    window.getScoreboardMethod = getScoreboardMethod;
  }
} catch {}

const invokeSharedHelper = (name, args) => {
  const helper = getScoreboardMethod(name);

  if (!helper) {
    return undefined;
>>>>>>> 501a0509
  }
  return undefined;
}

/**
 * Safely execute a scoreboard helper, providing resilience and diagnostics.
 *
 * @param {string} name - Helper identifier.
 * @param {Function|undefined} helper - Helper implementation.
 * @param {unknown[]} args - Arguments for the helper.
 * @returns {unknown} Helper result or fallback value.
 */
function runHelper(name, helper, args) {
  if (!domAvailable) {
    logOnce(loggedWarnings, "warn", "[scoreboard] DOM unavailable; scoreboard helpers disabled.");
    return fallbackValue(name);
  }
  if (typeof helper !== "function") {
    logOnce(loggedWarnings, "warn", `[scoreboard] Missing helper "${name}".`);
    return fallbackValue(name);
  }
  try {
    return helper(...args);
  } catch (error) {
    logOnce(loggedErrors, "error", `[scoreboard] Helper "${name}" threw.`, error);
    return fallbackValue(name);
  }
}

/**
 * Locate the page header and initialize scoreboard element references.
 *
 * @pseudocode
 * 1. Locate the `<header>` element.
 * 2. Attach the scheduler to `controls` and pass both to `initScoreboard()` so
 *    the module can query its children.
 *
 * @param {object} controls - Timer control callbacks.
 * @param {object} [scheduler=realScheduler] - Timer scheduler.
 * @returns {void}
 */
export function setupScoreboard(controls, scheduler = realScheduler) {
  const safeControls = controls ?? {};
  safeControls.scheduler = scheduler;
  const headerTarget = domAvailable ? document.querySelector("header") : null;
  runHelper("initScoreboard", initScoreboardImpl, [headerTarget, safeControls]);

  if (!domAvailable) {
    return;
  }

  // Handle visibility changes for timer pause/resume
  try {
    const handleVisibilityChange = () => {
      if (document.hidden && safeControls.pauseTimer) {
        safeControls.pauseTimer();
      }
    };

    const handleFocus = () => {
      if (!document.hidden && safeControls.resumeTimer) {
        safeControls.resumeTimer();
      }
    };

    document.addEventListener("visibilitychange", handleVisibilityChange);
    window.addEventListener("focus", handleFocus);
  } catch {}

  try {
    // Passively reflect Next button readiness to the badge without announcements.
    const nextButton = document.getElementById("next-button");
    const badge = document.getElementById("next-ready-badge");
    if (nextButton && badge) {
      const update = () => {
        const fromData = nextButton.getAttribute("data-next-ready");
        const isReadyAttr = fromData === "true" || fromData === true;
        const isReady = typeof fromData === "string" ? isReadyAttr : !nextButton.disabled;
        badge.hidden = !isReady;
      };
      update();
      const mo = new MutationObserver(() => update());
      mo.observe(nextButton, {
        attributes: true,
        attributeFilter: ["disabled", "data-next-ready", "aria-busy"]
      });
    }
  } catch {}
}

/**
 * Display a message on the shared scoreboard.
 *
 * @pseudocode
 * 1. Execute the scoreboard helper with resilience safeguards.
 * 2. Return the helper result (void).
 *
 * @param {...unknown} args - Arguments forwarded to the scoreboard helper.
 * @returns {void}
 */
export function showMessage(...args) {
  return runHelper("showMessage", showMessageImpl, args);
}

/**
 * Update the scoreboard score counters.
 *
 * @pseudocode
 * 1. Forward the score arguments to the scoreboard helper safely.
 * 2. Return the helper result (void).
 *
 * @param {...unknown} args - Helper arguments.
 * @returns {void}
 */
export function updateScore(...args) {
  return runHelper("updateScore", updateScoreImpl, args);
}

/**
 * Clear any visible scoreboard message.
 *
 * @pseudocode
 * 1. Invoke the scoreboard helper with runtime safeguards.
 * 2. Return the helper result (void).
 *
 * @param {...unknown} args - Helper arguments (unused).
 * @returns {void}
 */
export function clearMessage(...args) {
  return runHelper("clearMessage", clearMessageImpl, args);
}

/**
 * Show a temporary scoreboard message and return a restore handler.
 *
 * @pseudocode
 * 1. Execute the helper; on failure, return a noop restore function.
 *
 * @param {...unknown} args - Helper arguments.
 * @returns {() => void} Restore callback from the helper or a noop fallback.
 */
export function showTemporaryMessage(...args) {
  return runHelper("showTemporaryMessage", showTemporaryMessageImpl, args);
}

/**
 * Clear the scoreboard timer display.
 *
 * @pseudocode
 * 1. Forward the request to the scoreboard helper with safeguards.
 *
 * @param {...unknown} args - Helper arguments (unused).
 * @returns {void}
 */
export function clearTimer(...args) {
  return runHelper("clearTimer", clearTimerImpl, args);
}

/**
 * Update the scoreboard timer with the provided values.
 *
 * @pseudocode
 * 1. Call the scoreboard helper safely with the timer arguments.
 *
 * @param {...unknown} args - Helper arguments.
 * @returns {void}
 */
export function updateTimer(...args) {
  return runHelper("updateTimer", updateTimerImpl, args);
}

/**
 * Highlight an auto-selected stat on the scoreboard.
 *
 * @pseudocode
 * 1. Delegate to the scoreboard helper with resilience handling.
 *
 * @param {...unknown} args - Helper arguments.
 * @returns {void}
 */
export function showAutoSelect(...args) {
  return runHelper("showAutoSelect", showAutoSelectImpl, args);
}

/**
 * Update the scoreboard round counter.
 *
 * @pseudocode
 * 1. Execute the scoreboard helper with safeguards.
 *
 * @param {...unknown} args - Helper arguments.
 * @returns {void}
 */
export function updateRoundCounter(...args) {
  return runHelper("updateRoundCounter", updateRoundCounterImpl, args);
}

/**
 * Clear the scoreboard round counter.
 *
 * @pseudocode
 * 1. Safely invoke the scoreboard helper to clear the display.
 *
 * @param {...unknown} args - Helper arguments (unused).
 * @returns {void}
 */
export function clearRoundCounter(...args) {
  return runHelper("clearRoundCounter", clearRoundCounterImpl, args);
}

export const scoreboard = {
  setupScoreboard,
  showMessage,
  updateScore,
  clearMessage,
  showTemporaryMessage,
  clearTimer,
  updateTimer,
  showAutoSelect,
  updateRoundCounter,
  clearRoundCounter
};<|MERGE_RESOLUTION|>--- conflicted
+++ resolved
@@ -46,7 +46,7 @@
 }
 
 /**
-<<<<<<< HEAD
+
  * Determine the fallback return value for a scoreboard helper.
  *
  * @param {string} name - Helper name.
@@ -55,7 +55,9 @@
 function fallbackValue(name) {
   if (name === "showTemporaryMessage") {
     return noop;
-=======
+  }
+}
+    
  * Retrieve a scoreboard helper method by name.
  *
  * @pseudocode
@@ -101,7 +103,6 @@
 
   if (!helper) {
     return undefined;
->>>>>>> 501a0509
   }
   return undefined;
 }
